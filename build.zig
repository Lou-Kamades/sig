--- conflicted
+++ resolved
@@ -145,11 +145,8 @@
     tests.addModule("zig-cli", zig_cli_module);
     tests.addModule("getty", getty_mod);
     tests.addModule("httpz", httpz_mod);
-<<<<<<< HEAD
+    tests.addModule("zigdig", zigdig_mod);
     tests.linkLibrary(zstd_lib);
-=======
-    tests.addModule("zigdig", zigdig_mod);
->>>>>>> bdc5faa9
 
     const run_tests = b.addRunArtifact(tests);
     const test_step = b.step("test", "Run library tests");
@@ -199,7 +196,6 @@
     const run_step = b.step("run", "Run the app");
     run_step.dependOn(&run_cmd.step);
 
-<<<<<<< HEAD
     const ExecCommand = struct {
         name: []const u8,
         path: []const u8,
@@ -238,6 +234,8 @@
         exec.addModule("zig-network", zig_network_module);
         exec.addModule("zig-cli", zig_cli_module);
         exec.addModule("getty", getty_mod);
+        fuzz_exe.addModule("httpz", httpz_mod);
+        fuzz_exe.addModule("zigdig", zigdig_mod);
 
         // this lets us run it as an exec
         b.installArtifact(exec);
@@ -248,52 +246,5 @@
         b
             .step(command_info.name, command_info.description)
             .dependOn(&cmd.step);
-=======
-    // gossip fuzz testing
-    // find ./zig-cache/o/* | grep fuzz
-    // lldb $(above path)
-    const fuzz_exe = b.addExecutable(.{
-        .name = "fuzz",
-        .root_source_file = .{ .path = "src/gossip/fuzz.zig" },
-        .target = target,
-        .optimize = optimize,
-        .main_pkg_path = .{ .path = "src" },
-    });
-    fuzz_exe.addModule("base58-zig", base58_module);
-    fuzz_exe.addModule("zig-network", zig_network_module);
-    fuzz_exe.addModule("zig-cli", zig_cli_module);
-    fuzz_exe.addModule("getty", getty_mod);
-    fuzz_exe.addModule("httpz", httpz_mod);
-    fuzz_exe.addModule("zigdig", zigdig_mod);
-
-    b.installArtifact(fuzz_exe);
-    const fuzz_cmd = b.addRunArtifact(fuzz_exe);
-    if (b.args) |args| {
-        fuzz_cmd.addArgs(args);
-    }
-    b.step("fuzz", "fuzz gossip").dependOn(&fuzz_cmd.step);
-
-    // benchmarking
-    const benchmark_exe = b.addExecutable(.{
-        .name = "benchmark",
-        .root_source_file = .{ .path = "src/benchmarks.zig" },
-        .target = target,
-        // TODO: make it work
-        // .optimize = std.builtin.Mode.ReleaseSafe, // to get decent results - but things get optimized away
-        .optimize = optimize,
-        .main_pkg_path = .{ .path = "src" },
-    });
-    benchmark_exe.addModule("base58-zig", base58_module);
-    benchmark_exe.addModule("zig-network", zig_network_module);
-    benchmark_exe.addModule("zig-cli", zig_cli_module);
-    benchmark_exe.addModule("getty", getty_mod);
-    benchmark_exe.addModule("httpz", httpz_mod);
-    benchmark_exe.addModule("zigdig", zigdig_mod);
-
-    b.installArtifact(benchmark_exe);
-    const benchmark_cmd = b.addRunArtifact(benchmark_exe);
-    if (b.args) |args| {
-        benchmark_cmd.addArgs(args);
->>>>>>> bdc5faa9
     }
 }