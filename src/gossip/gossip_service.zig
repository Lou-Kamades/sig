const std = @import("std");
const network = @import("zig-network");
const EndPoint = network.EndPoint;
const Packet = @import("packet.zig").Packet;
const PACKET_DATA_SIZE = @import("packet.zig").PACKET_DATA_SIZE;

const Thread = std.Thread;
const AtomicBool = std.atomic.Atomic(bool);
const UdpSocket = network.Socket;
const Tuple = std.meta.Tuple;
const SocketAddr = @import("net.zig").SocketAddr;
const _protocol = @import("protocol.zig");
const Protocol = _protocol.Protocol;
const PruneData = _protocol.PruneData;

const Mux = @import("../sync/mux.zig").Mux;
const RwMux = @import("../sync/mux.zig").RwMux;

const Ping = @import("ping_pong.zig").Ping;
const Pong = @import("ping_pong.zig").Pong;
const bincode = @import("../bincode/bincode.zig");
const crds = @import("../gossip/crds.zig");
const CrdsValue = crds.CrdsValue;

const KeyPair = std.crypto.sign.Ed25519.KeyPair;
const Pubkey = @import("../core/pubkey.zig").Pubkey;
const get_wallclock_ms = @import("../gossip/crds.zig").get_wallclock_ms;

const _crds_table = @import("../gossip/crds_table.zig");
const CrdsTable = _crds_table.CrdsTable;
const CrdsError = _crds_table.CrdsError;
const HashTimeQueue = _crds_table.HashTimeQueue;
const CRDS_UNIQUE_PUBKEY_CAPACITY = _crds_table.CRDS_UNIQUE_PUBKEY_CAPACITY;

const Logger = @import("../trace/log.zig").Logger;
const Entry = @import("../trace/entry.zig").Entry;

const pull_request = @import("../gossip/pull_request.zig");
const CrdsFilter = pull_request.CrdsFilter;
const MAX_NUM_PULL_REQUESTS = pull_request.MAX_NUM_PULL_REQUESTS;

const pull_response = @import("../gossip/pull_response.zig");
const ActiveSet = @import("../gossip/active_set.zig").ActiveSet;

const Hash = @import("../core/hash.zig").Hash;

const socket_utils = @import("socket_utils.zig");

const Channel = @import("../sync/channel.zig").Channel;
const PacketChannel = Channel(Packet);
const ProtocolMessage = struct { from_endpoint: EndPoint, message: Protocol };
const ProtocolChannel = Channel(ProtocolMessage);
const Mutable = @import("../sync/mux.zig").Mutable;
const PingCache = @import("./ping_pong.zig").PingCache;
const PingAndSocketAddr = @import("./ping_pong.zig").PingAndSocketAddr;

const CRDS_GOSSIP_PULL_CRDS_TIMEOUT_MS: u64 = 15000;
const CRDS_GOSSIP_PUSH_MSG_TIMEOUT_MS: u64 = 30000;
const CRDS_GOSSIP_PRUNE_MSG_TIMEOUT_MS: u64 = 500;

const FAILED_INSERTS_RETENTION_MS: u64 = 20_000;

const MAX_PACKETS_PER_PUSH: usize = 64;
const MAX_BYTES_PER_PUSH: u64 = PACKET_DATA_SIZE * @as(u64, MAX_PACKETS_PER_PUSH);

const PUSH_MESSAGE_MAX_PAYLOAD_SIZE: usize = PACKET_DATA_SIZE - 44;

const GOSSIP_SLEEP_MILLIS: u64 = 1 * std.time.ms_per_s;
const GOSSIP_PING_CACHE_CAPACITY: usize = 65536;
const GOSSIP_PING_CACHE_TTL_NS: u64 = std.time.ns_per_s * 1280;
const GOSSIP_PING_CACHE_RATE_LIMIT_DELAY_NS: u64 = std.time.ns_per_s * (1280 / 64);

/// Maximum number of origin nodes that a PruneData may contain, such that the
/// serialized size of the PruneMessage stays below PACKET_DATA_SIZE.
const MAX_PRUNE_DATA_NODES: usize = 32;
const NUM_ACTIVE_SET_ENTRIES: usize = 25;

pub const GossipService = struct {
    allocator: std.mem.Allocator,

    // note: this contact info should not change
    gossip_socket: UdpSocket,
    my_contact_info: crds.LegacyContactInfo,
    my_keypair: KeyPair,
    my_pubkey: Pubkey,
    my_shred_version: u64,
    exit: *AtomicBool,

    // communication between threads
    packet_incoming_channel: *PacketChannel,
    packet_outgoing_channel: *PacketChannel,
    verified_incoming_channel: *ProtocolChannel,

    crds_table_rw: RwMux(CrdsTable),
    // push message things
    active_set_rw: RwMux(ActiveSet),
    push_msg_queue_mux: Mux(std.ArrayList(CrdsValue)),
    // pull message things
    failed_pull_hashes_mux: Mux(HashTimeQueue),

<<<<<<< HEAD
    entrypoints: std.ArrayList(SocketAddr),
=======
    ping_cache_rw: RwMux(PingCache),
>>>>>>> abe18067

    const Self = @This();

    pub fn init(
        allocator: std.mem.Allocator,
        my_contact_info: crds.LegacyContactInfo,
        my_keypair: KeyPair,
        entrypoints: ?std.ArrayList(SocketAddr),
        exit: *AtomicBool,
    ) error{ OutOfMemory, SocketCreateFailed, SocketBindFailed, SocketSetTimeoutFailed }!Self {
        var packet_incoming_channel = PacketChannel.init(allocator, 10000);
        var packet_outgoing_channel = PacketChannel.init(allocator, 10000);
        var verified_incoming_channel = ProtocolChannel.init(allocator, 10000);

        errdefer {
            packet_incoming_channel.deinit();
            packet_outgoing_channel.deinit();
            verified_incoming_channel.deinit();
        }

        var crds_table = try CrdsTable.init(allocator);
        errdefer crds_table.deinit();
        var crds_table_rw = RwMux(CrdsTable).init(crds_table);
        var my_pubkey = Pubkey.fromPublicKey(&my_keypair.public_key, false);
        var my_shred_version = my_contact_info.shred_version;
        var active_set = ActiveSet.init(allocator);

        // bind the socket
        const gossip_address = my_contact_info.gossip;
        if (gossip_address.is_unspecified()) {
            return error.SocketBindFailed;
        }
        var gossip_socket = UdpSocket.create(.ipv4, .udp) catch return error.SocketCreateFailed;
        gossip_socket.bind(gossip_address.to_endpoint()) catch return error.SocketBindFailed;
        gossip_socket.setReadTimeout(1000000) catch return error.SocketSetTimeoutFailed; // 1 second

        var failed_pull_hashes = HashTimeQueue.init(allocator);
        var push_msg_q = std.ArrayList(CrdsValue).init(allocator);

        return Self{
            .my_contact_info = my_contact_info,
            .my_keypair = my_keypair,
            .my_pubkey = my_pubkey,
            .my_shred_version = my_shred_version,
            .gossip_socket = gossip_socket,
            .exit = exit,
            .packet_incoming_channel = packet_incoming_channel,
            .packet_outgoing_channel = packet_outgoing_channel,
            .verified_incoming_channel = verified_incoming_channel,
            .crds_table_rw = crds_table_rw,
            .allocator = allocator,
            .push_msg_queue_mux = Mux(std.ArrayList(CrdsValue)).init(push_msg_q),
            .active_set_rw = RwMux(ActiveSet).init(active_set),
            .failed_pull_hashes_mux = Mux(HashTimeQueue).init(failed_pull_hashes),
<<<<<<< HEAD
            .entrypoints = entrypoints orelse std.ArrayList(SocketAddr).init(allocator),
=======
            .ping_cache_rw = RwMux(PingCache).init(
                try PingCache.init(
                    allocator,
                    GOSSIP_PING_CACHE_TTL_NS,
                    GOSSIP_PING_CACHE_RATE_LIMIT_DELAY_NS,
                    GOSSIP_PING_CACHE_CAPACITY,
                ),
            ),
>>>>>>> abe18067
        };
    }

    fn deinit_rw_mux(v: anytype) void {
        var lg = v.write();
        lg.mut().deinit();
        lg.unlock();
    }

    fn deinit_mux(v: anytype) void {
        var lg = v.lock();
        lg.mut().deinit();
        lg.unlock();
    }

    pub fn deinit(self: *Self) void {
        // TODO: join and exit threads
        self.packet_incoming_channel.deinit();
        self.packet_outgoing_channel.deinit();
        self.verified_incoming_channel.deinit();

        self.entrypoints.deinit();

        deinit_rw_mux(&self.crds_table_rw);
        deinit_rw_mux(&self.active_set_rw);
        deinit_rw_mux(&self.ping_cache_rw);
        deinit_mux(&self.push_msg_queue_mux);
        deinit_mux(&self.failed_pull_hashes_mux);
    }

    /// these threads should run forever - so if they join - somethings wrong
    /// and we should shutdown
    fn join_and_exit(self: *Self, handle: *std.Thread) void {
        handle.join();
        self.exit.store(true, std.atomic.Ordering.Unordered);
    }

    /// spawns required threads for the gossip serivce.
    /// including:
    ///     1) socket reciever
    ///     2) packet verifier
    ///     3) packet processor
    ///     4) build message loop (to send outgoing message)
    ///     and 5) a socket responder (to send outgoing packets)
    pub fn run(self: *Self, logger: *Logger) !void {
        var receiver_handle = try Thread.spawn(.{}, socket_utils.read_socket, .{
            &self.gossip_socket,
            self.packet_incoming_channel,
            self.exit,
        });
        defer self.join_and_exit(&receiver_handle);

        var packet_verifier_handle = try Thread.spawn(.{}, Self.verify_packets, .{
            self, logger,
        });
        defer self.join_and_exit(&packet_verifier_handle);

        var packet_handle = try Thread.spawn(.{}, Self.process_messages, .{
            self, logger,
        });
        defer self.join_and_exit(&packet_handle);

        var build_messages_handle = try Thread.spawn(.{}, Self.build_messages, .{
            self,
            logger,
        });
        defer self.join_and_exit(&build_messages_handle);

        // outputer thread
        var responder_handle = try Thread.spawn(.{}, socket_utils.send_socket, .{
            &self.gossip_socket,
            self.packet_outgoing_channel,
            self.exit,
        });
        defer self.join_and_exit(&responder_handle);
    }

    /// main logic for deserializing Packets into Protocol messages
    /// and verifing they have valid values, and have valid signatures.
    /// Verified Protocol messages are then sent to the verified_channel.
    fn verify_packets(self: *Self, logger: *Logger) !void {
        var failed_protocol_msgs: usize = 0;

        while (!self.exit.load(std.atomic.Ordering.Unordered)) {
            const maybe_packets = try self.packet_incoming_channel.try_drain();
            if (maybe_packets == null) {
                // sleep for 1ms
                std.time.sleep(std.time.ns_per_ms * 1);
                continue;
            }

            const packets = maybe_packets.?;
            defer self.packet_incoming_channel.allocator.free(packets);

            for (packets) |*packet| {
                var protocol_message = bincode.readFromSlice(
                    self.allocator,
                    Protocol,
                    packet.data[0..packet.size],
                    bincode.Params.standard,
                ) catch {
                    failed_protocol_msgs += 1;
                    logger.debugf("failed to deserialize protocol message\n", .{});
                    continue;
                };

                protocol_message.sanitize() catch |err| {
                    logger.debugf("failed to sanitize protocol message: {s}\n", .{@errorName(err)});
                    bincode.free(self.allocator, protocol_message);
                    continue;
                };

                protocol_message.verify_signature() catch |err| {
                    logger.debugf("failed to verify protocol message signature {s}\n", .{@errorName(err)});
                    bincode.free(self.allocator, protocol_message);
                    continue;
                };

                // TODO: send the pointers over the channel (similar to PinnedVec) vs item copy
                const msg = ProtocolMessage{ .from_endpoint = packet.addr, .message = protocol_message };
                try self.verified_incoming_channel.send(msg);
            }
        }

        logger.debugf("verify_packets loop closed\n", .{});
    }

    /// main logic for recieving and processing `Protocol` messages.
    pub fn process_messages(self: *Self, logger: *Logger) !void {
        while (!self.exit.load(std.atomic.Ordering.Unordered)) {
            const maybe_protocol_messages = try self.verified_incoming_channel.try_drain();
            if (maybe_protocol_messages == null) {
                // sleep for 1ms
                std.time.sleep(std.time.ns_per_ms * 1);
                continue;
            }

            const protocol_messages = maybe_protocol_messages.?;
            defer self.verified_incoming_channel.allocator.free(protocol_messages);

            for (protocol_messages) |protocol_message| {
                var message: Protocol = protocol_message.message;
                var from_endpoint: EndPoint = protocol_message.from_endpoint;

                switch (message) {
                    .PushMessage => |*push| {
                        const push_from: Pubkey = push[0];
                        const push_values: []CrdsValue = push[1];

                        var push_log_entry = logger
                            .field("num_crds_values", push_values.len)
                            .field("from_address", &push_from.string());

                        var failed_insert_origins = self.handle_push_message(
                            push_values,
                        ) catch |err| {
                            push_log_entry.field("error", @errorName(err))
                                .err("error handling push message");
                            continue;
                        };
                        defer failed_insert_origins.deinit();
                        _ = push_log_entry.field("num_failed_insert_origins", failed_insert_origins.count());

                        if (failed_insert_origins.count() != 0) {
                            var prune_packets = self.build_prune_message(&failed_insert_origins, push_from) catch |err| {
                                push_log_entry.field("error", @errorName(err))
                                    .err("error building prune messages");
                                continue;
                            };
                            defer prune_packets.deinit();

                            _ = push_log_entry.field("num_prune_msgs", prune_packets.items.len);
                            for (prune_packets.items) |packet| {
                                try self.packet_outgoing_channel.send(packet);
                            }
                        }

                        push_log_entry.info("received push message");
                    },
                    .PullResponse => |*pull| {
                        const from: Pubkey = pull[0];
                        const crds_values: []CrdsValue = pull[1];

                        var pull_log_entry = logger
                            .field("num_crds_values", crds_values.len)
                            .field("from_address", &from.string());

                        self.handle_pull_response(
                            crds_values,
                            pull_log_entry,
                        ) catch |err| {
                            pull_log_entry.field("error", @errorName(err))
                                .err("error handling pull response");
                            continue;
                        };

                        pull_log_entry.info("received pull response");
                    },
                    .PullRequest => |*pull| {
                        var pull_filter: CrdsFilter = pull[0];
                        var pull_value: CrdsValue = pull[1]; // contact info

                        switch (pull_value.data) {
                            .LegacyContactInfo => |*info| {
                                if (info.id.equals(&self.my_pubkey)) {
                                    // talking to myself == ignore
                                    continue;
                                }
                            },
                            // only contact info supported
                            else => continue,
                        }

                        var endpoint_buf = std.ArrayList(u8).init(self.allocator);
                        try from_endpoint.format(&[_]u8{}, std.fmt.FormatOptions{}, endpoint_buf.writer());
                        defer endpoint_buf.deinit();

                        var pull_log_entry = logger
                            .field("from_endpoint", endpoint_buf.items)
                            .field("from_pubkey", &pull_value.id().string());

                        var maybe_packets = self.handle_pull_request(
                            pull_value,
                            pull_filter,
                            from_endpoint,
                            pull_log_entry,
                        ) catch |err| {
                            pull_log_entry.field("error", @errorName(err))
                                .err("error handling pull request");
                            continue;
                        };
                        if (maybe_packets == null) {
                            pull_log_entry.field("num_packets_resp", 0)
                                .info("received pull request");
                            continue;
                        }

                        var packets = maybe_packets.?;
                        defer packets.deinit();

                        pull_log_entry.field("num_packets_resp", packets.items.len)
                            .info("received pull request");

                        for (packets.items) |packet| {
                            try self.packet_outgoing_channel.send(packet);
                        }
                    },
                    .PruneMessage => |*prune| {
                        const prune_msg: PruneData = prune[1];

                        var endpoint_buf = std.ArrayList(u8).init(self.allocator);
                        try from_endpoint.format(&[_]u8{}, std.fmt.FormatOptions{}, endpoint_buf.writer());
                        defer endpoint_buf.deinit();

                        var prune_log_entry = logger
                            .field("from_endpoint", endpoint_buf.items)
                            .field("from_pubkey", &prune_msg.pubkey.string())
                            .field("num_prunes", prune_msg.prunes.len);

                        self.handle_prune_message(
                            &prune_msg,
                        ) catch |err| {
                            prune_log_entry.field("error", @errorName(err))
                                .err("error handling prune message");
                            continue;
                        };

                        prune_log_entry.info("received prune message");
                    },
                    .PingMessage => |*ping| {
                        var endpoint_buf = std.ArrayList(u8).init(self.allocator);
                        try from_endpoint.format(&[_]u8{}, std.fmt.FormatOptions{}, endpoint_buf.writer());
                        defer endpoint_buf.deinit();

                        var ping_log_entry = logger
                            .field("from_endpoint", endpoint_buf.items)
                            .field("from_pubkey", &ping.from.string());

                        const packet = self.handle_ping_message(ping, from_endpoint) catch |err| {
                            ping_log_entry
                                .field("error", @errorName(err))
                                .err("error handling ping message");
                            continue;
                        };

                        try self.packet_outgoing_channel.send(packet);
                        ping_log_entry.info("received ping message");
                    },
                    .PongMessage => |*pong| {
                        var endpoint_buf = std.ArrayList(u8).init(self.allocator);
                        try from_endpoint.format(&[_]u8{}, std.fmt.FormatOptions{}, endpoint_buf.writer());
                        defer endpoint_buf.deinit();

                        logger
                            .field("from_endpoint", endpoint_buf.items)
                            .field("from_pubkey", &pong.from.string())
                            .info("received pong message");
                    },
                }

                {
                    var crds_table_lock = self.crds_table_rw.write();
                    defer crds_table_lock.unlock();

                    var crds_table: *CrdsTable = crds_table_lock.mut();
                    crds_table.attempt_trim(CRDS_UNIQUE_PUBKEY_CAPACITY) catch |err| {
                        logger.warnf("error trimming crds table: {s}", .{@errorName(err)});
                    };
                }
            }
        }

        logger.debugf("process_messages loop closed\n", .{});
    }

    /// main gossip loop for periodically sending new protocol messages.
    /// this includes sending push messages, pull requests, and triming old
    /// gossip data (in the crds_table, active_set, and failed_pull_hashes).
    fn build_messages(
        self: *Self,
        /// logger used for debugging
        logger: *Logger,
    ) !void {
        var last_push_ts: u64 = 0;
        var push_cursor: u64 = 0;
        var should_send_pull_requests = true;

        while (!self.exit.load(std.atomic.Ordering.Unordered)) {
            const top_of_loop_ts = get_wallclock_ms();

            // TODO: send ping messages based on PingCache

            // new pull msgs
            if (should_send_pull_requests) pull_blk: {
                var pull_packets = self.build_pull_requests(
                    pull_request.MAX_BLOOM_SIZE,
                ) catch |e| {
                    logger.debugf("failed to generate pull requests: {any}", .{e});
                    break :pull_blk;
                };
                defer pull_packets.deinit();

                // send packets
                for (pull_packets.items) |packet| {
                    try self.packet_outgoing_channel.send(packet);
                }
            }
            // every other loop
            should_send_pull_requests = !should_send_pull_requests;

            // new push msgs
            self.drain_push_queue_to_crds_table(get_wallclock_ms());
            var maybe_push_packets = self.build_push_messages(&push_cursor) catch |e| blk: {
                logger.debugf("failed to generate push messages: {any}\n", .{e});
                break :blk null;
            };
            if (maybe_push_packets) |push_packets| {
                defer push_packets.deinit();
                for (push_packets.items) |packet| {
                    try self.packet_outgoing_channel.send(packet);
                }
            }

            // trim data
            self.trim_memory(get_wallclock_ms()) catch @panic("out of memory");

            // periodic things
            if (top_of_loop_ts - last_push_ts > CRDS_GOSSIP_PULL_CRDS_TIMEOUT_MS / 2) {
                // update wallclock and sign
                self.my_contact_info.wallclock = get_wallclock_ms();
                var my_contact_info_value = try crds.CrdsValue.initSigned(crds.CrdsData{
                    .LegacyContactInfo = self.my_contact_info,
                }, &self.my_keypair);

                // push contact info
                {
                    var push_msg_queue_lock = self.push_msg_queue_mux.lock();
                    defer push_msg_queue_lock.unlock();
                    var push_msg_queue: *std.ArrayList(CrdsValue) = push_msg_queue_lock.mut();

                    try push_msg_queue.append(my_contact_info_value);
                }

                self.rotate_active_set() catch @panic("out of memory");

                last_push_ts = get_wallclock_ms();
            }

            // sleep
            const elapsed_ts = get_wallclock_ms() - top_of_loop_ts;
            if (elapsed_ts < GOSSIP_SLEEP_MILLIS) {
                const time_left_ms = GOSSIP_SLEEP_MILLIS - elapsed_ts;
                std.time.sleep(time_left_ms * std.time.ns_per_ms);
            }
        }
        logger.infof("build_messages loop closed\n", .{});
    }

    pub fn rotate_active_set(
        self: *Self,
    ) error{ OutOfMemory, SerializationError, ChannelClosed }!void {
        const now = get_wallclock_ms();
        var buf: [NUM_ACTIVE_SET_ENTRIES]crds.LegacyContactInfo = undefined;
        var gossip_peers = self.get_gossip_nodes(&buf, NUM_ACTIVE_SET_ENTRIES, now);

        // filter out peers who have responded to pings
        var ping_cache_result = blk: {
            var ping_cache_lock = self.ping_cache_rw.write();
            defer ping_cache_lock.unlock();
            var ping_cache: *PingCache = ping_cache_lock.mut();

            var result = try ping_cache.filter_valid_peers(self.allocator, self.my_keypair, gossip_peers);
            break :blk result;
        };
        var valid_gossip_peers = ping_cache_result.valid_peers;
        defer valid_gossip_peers.deinit();

        // send pings to peers
        var pings_to_send_out = ping_cache_result.pings;
        defer pings_to_send_out.deinit();
        try self.send_pings(pings_to_send_out);

        // reset push active set
        var active_set_lock = self.active_set_rw.write();
        defer active_set_lock.unlock();
        var active_set: *ActiveSet = active_set_lock.mut();
        try active_set.rotate(valid_gossip_peers.items);
    }

    /// logic for building new push messages which are sent to peers from the
    /// active set and serialized into packets.
    fn build_push_messages(self: *Self, push_cursor: *u64) !?std.ArrayList(Packet) {
        // TODO: find a better static value?
        var buf: [512]crds.CrdsVersionedValue = undefined;

        var crds_entries = blk: {
            var crds_table_lock = self.crds_table_rw.read();
            defer crds_table_lock.unlock();

            const crds_table: *const CrdsTable = crds_table_lock.get();
            break :blk crds_table.get_entries_with_cursor(&buf, push_cursor);
        };

        if (crds_entries.len == 0) {
            return null;
        }

        const now = get_wallclock_ms();
        var total_byte_size: usize = 0;

        // find new values in crds table
        // TODO: benchmark different approach of HashMapping(origin, value) first
        // then deriving the active set per origin in a batch
        var push_messages = std.AutoHashMap(EndPoint, std.ArrayList(CrdsValue)).init(self.allocator);
        defer push_messages.deinit();

        var active_set_lock = self.active_set_rw.read();
        var active_set: *const ActiveSet = active_set_lock.get();
        errdefer active_set_lock.unlock();

        var num_values_considered: usize = 0;
        for (crds_entries) |entry| {
            const value = entry.value;

            const entry_time = value.wallclock();
            const too_old = entry_time < now -| CRDS_GOSSIP_PUSH_MSG_TIMEOUT_MS;
            const too_new = entry_time > now +| CRDS_GOSSIP_PUSH_MSG_TIMEOUT_MS;
            if (too_old or too_new) {
                num_values_considered += 1;
                continue;
            }

            const byte_size = try bincode.get_serialized_size(self.allocator, value, bincode.Params{});
            total_byte_size +|= byte_size;

            if (total_byte_size > MAX_BYTES_PER_PUSH) {
                break;
            }

            // get the active set for these values *PER ORIGIN* due to prunes
            const origin = value.id();
            var active_set_peers = blk: {
                var crds_table_lock = self.crds_table_rw.read();
                defer crds_table_lock.unlock();
                const crds_table: *const CrdsTable = crds_table_lock.get();

                break :blk try active_set.get_fanout_peers(self.allocator, origin, crds_table);
            };
            defer active_set_peers.deinit();

            for (active_set_peers.items) |peer| {
                var maybe_peer_entry = push_messages.getEntry(peer);
                if (maybe_peer_entry) |peer_entry| {
                    try peer_entry.value_ptr.append(value);
                } else {
                    var peer_entry = try std.ArrayList(CrdsValue).initCapacity(self.allocator, 1);
                    peer_entry.appendAssumeCapacity(value);
                    try push_messages.put(peer, peer_entry);
                }
            }
            num_values_considered += 1;
        }
        active_set_lock.unlock();

        // adjust cursor for values not sent this round
        // NOTE: labs client doesnt do this - bug?
        const num_values_not_considered = crds_entries.len - num_values_considered;
        push_cursor.* -= num_values_not_considered;

        // build Push msg packets
        var all_crds_values = try std.ArrayList(*const std.ArrayList(CrdsValue)).initCapacity(self.allocator, push_messages.count());
        var all_endpoints = try std.ArrayList(*const EndPoint).initCapacity(self.allocator, push_messages.count());
        defer {
            for (all_crds_values.items) |all_crds_value| {
                all_crds_value.deinit();
            }
            all_crds_values.deinit();
            all_endpoints.deinit();
        }

        var push_iter = push_messages.iterator();
        while (push_iter.next()) |push_entry| {
            all_crds_values.appendAssumeCapacity(push_entry.value_ptr);
            all_endpoints.appendAssumeCapacity(push_entry.key_ptr);
        }

        const push_packets = try PacketBuilder.PushMessage.build_packets(
            self.allocator,
            self.my_pubkey,
            &all_crds_values,
            &all_endpoints,
            PUSH_MESSAGE_MAX_PAYLOAD_SIZE,
        );

        return push_packets;
    }

    /// builds new pull request messages and serializes it into a list of Packets
    /// to be sent to a random set of gossip nodes.
    fn build_pull_requests(
        self: *Self,
        /// the bloomsize of the pull request's filters
        bloom_size: usize,
    ) !std.ArrayList(Packet) {
        // get nodes from crds table
        var buf: [MAX_NUM_PULL_REQUESTS]crds.LegacyContactInfo = undefined;
        const now = get_wallclock();
        var peers = self.get_gossip_nodes(
            &buf,
            MAX_NUM_PULL_REQUESTS,
            now,
        );

        // randomly include an entrypoint in the pull if we dont have their contact info
        var rng = std.rand.DefaultPrng.init(now);
        var entrypoint_index: i16 = -1;
        if (self.entrypoints.items.len != 0) blk: {
            var crds_table_lg = self.crds_table_rw.read();
            defer crds_table_lg.unlock();

            var maybe_entrypoint_index = rng.random().intRangeAtMost(usize, 0, self.entrypoints.items.len - 1);
            const entrypoint = self.entrypoints.items[maybe_entrypoint_index];

            const crds_table: *const CrdsTable = crds_table_lg.get();
            const contact_infos = try crds_table.get_all_contact_infos();
            defer contact_infos.deinit();

            for (contact_infos.items) |contact_info| {
                if (contact_info.gossip.eql(&entrypoint)) {
                    // early exit - we already have the peers in our contact info
                    break :blk;
                }
            }
            // we dont have them so well add them to the peer list (as default contact info)
            entrypoint_index = @intCast(maybe_entrypoint_index);
        }
        const should_send_to_entrypoint = entrypoint_index != -1;
        const num_peers = peers.len;
        if (num_peers == 0 and !should_send_to_entrypoint) {
            return error.NoPeers;
        }

        // compute failed pull crds hash values
        const failed_pull_hashes_array = blk: {
            var failed_pull_hashes_lock = self.failed_pull_hashes_mux.lock();
            defer failed_pull_hashes_lock.unlock();

            const failed_pull_hashes: *const HashTimeQueue = failed_pull_hashes_lock.get();
            break :blk try failed_pull_hashes.get_values();
        };
        defer failed_pull_hashes_array.deinit();

        // build crds filters
        var filters = try pull_request.build_crds_filters(
            self.allocator,
            &self.crds_table_rw,
            &failed_pull_hashes_array,
            bloom_size,
            MAX_NUM_PULL_REQUESTS,
        );
        defer pull_request.deinit_crds_filters(&filters);

<<<<<<< HEAD
=======
        // get nodes from crds table
        var buf: [MAX_NUM_PULL_REQUESTS]crds.LegacyContactInfo = undefined;
        const now = get_wallclock_ms();
        var peers = self.get_gossip_nodes(
            &buf,
            MAX_NUM_PULL_REQUESTS,
            now,
        );

        // filter out valid peers and send ping messages to peers
        // filter out peers who have responded to pings
        var ping_cache_result = blk: {
            var ping_cache_lock = self.ping_cache_rw.write();
            defer ping_cache_lock.unlock();
            var ping_cache: *PingCache = ping_cache_lock.mut();

            var result = try ping_cache.filter_valid_peers(self.allocator, self.my_keypair, peers);
            break :blk result;
        };
        var valid_gossip_peers = ping_cache_result.valid_peers;
        defer valid_gossip_peers.deinit();

        // send pings to peers
        var pings_to_send_out = ping_cache_result.pings;
        defer pings_to_send_out.deinit();
        try self.send_pings(pings_to_send_out);

        const num_peers = valid_gossip_peers.items.len;
        if (num_peers == 0) {
            return error.NoPeers;
        }

>>>>>>> abe18067
        // build packet responses
        var output = try std.ArrayList(Packet).initCapacity(self.allocator, filters.items.len);
        var packet_buf: [PACKET_DATA_SIZE]u8 = undefined;

        // update wallclock and sign
        self.my_contact_info.wallclock = now;
        const my_contact_info_value = try crds.CrdsValue.initSigned(crds.CrdsData{
            .LegacyContactInfo = self.my_contact_info,
        }, &self.my_keypair);

<<<<<<< HEAD
        if (num_peers != 0) {
            for (filters.items) |filter_i| {
                // TODO: incorperate stake weight in random sampling
                const peer_index = rng.random().intRangeAtMost(usize, 0, num_peers - 1);
                const peer_contact_info = peers[peer_index];
                const peer_addr = peer_contact_info.gossip.toEndpoint();
=======
        var rng = std.rand.DefaultPrng.init(now);
        for (filters.items) |filter_i| {
            // TODO: incorperate stake weight in random sampling
            const peer_index = rng.random().intRangeAtMost(usize, 0, num_peers - 1);
            const peer_contact_info = valid_gossip_peers.items[peer_index];
            const peer_addr = peer_contact_info.gossip.to_endpoint();
>>>>>>> abe18067

                const protocol_msg = Protocol{ .PullRequest = .{ filter_i, my_contact_info_value } };

                var msg_slice = try bincode.writeToSlice(&packet_buf, protocol_msg, bincode.Params{});
                var packet = Packet.init(peer_addr, packet_buf, msg_slice.len);
                output.appendAssumeCapacity(packet);
            }
        }

        // append entrypoint msgs
        if (should_send_to_entrypoint) {
            const entrypoint_addr = self.entrypoints.items[@as(usize, @intCast(entrypoint_index))];
            for (filters.items) |filter| {
                const protocol_msg = Protocol{ .PullRequest = .{ filter, my_contact_info_value } };
                var msg_slice = try bincode.writeToSlice(&packet_buf, protocol_msg, bincode.Params{});
                var packet = Packet.init(entrypoint_addr.toEndpoint(), packet_buf, msg_slice.len);
                output.appendAssumeCapacity(packet);
            }
        }

        return output;
    }

    /// logic for handling a pull request message
    /// values which are missing in the pull request filter are returned as a pull response
    /// which are serialized into packets.
    fn handle_pull_request(
        self: *Self,
        /// the crds value associated with the pull request
        pull_value: CrdsValue,
        /// the crds filter of the pull request
        pull_filter: CrdsFilter,
        /// the endpoint of the peer sending the pull request (/who to send the pull response to)
        pull_from_endpoint: EndPoint,
        // logging
        maybe_log_entry: ?*Entry,
    ) error{ SerializationError, OutOfMemory, ChannelClosed }!?std.ArrayList(Packet) {
        const now = get_wallclock_ms();

        {
            var crds_table_lock = self.crds_table_rw.write();
            defer crds_table_lock.unlock();
            var crds_table = crds_table_lock.mut();

            crds_table.insert(pull_value, now) catch {};
            crds_table.update_record_timestamp(pull_value.id(), now);
        }

        // filter out valid peers and send ping messages to peers
        var now_instant = std.time.Instant.now() catch @panic("time is not supported on this OS!");
        var puller_socket_addr = SocketAddr.from_endpoint(pull_from_endpoint);

        var ping_cache_lock = self.ping_cache_rw.write();
        var ping_cache: *PingCache = ping_cache_lock.mut();
        var result = ping_cache.check(
            now_instant,
            .{ pull_value.id(), puller_socket_addr },
            &self.my_keypair,
        );
        ping_cache_lock.unlock();

        // send a ping
        if (result.maybe_ping) |ping| {
            var ping_buff = [_]u8{0} ** PACKET_DATA_SIZE;
            var serialized_ping = bincode.writeToSlice(&ping_buff, ping, .{}) catch return error.SerializationError;
            var packet = Packet.init(pull_from_endpoint, ping_buff, serialized_ping.len);
            try self.packet_outgoing_channel.send(packet);
        }

        // peer hasnt responded to a ping = dont send a pull response
        if (!result.passes_ping_check) {
            return null;
        }

        const MAX_NUM_CRDS_VALUES_PULL_RESPONSE = 100; // TODO: tune
        var crds_table_lock = self.crds_table_rw.read();
        errdefer crds_table_lock.unlock();
        const crds_values = try pull_response.filter_crds_values(
            self.allocator,
            crds_table_lock.get(),
            &pull_filter,
            pull_value.wallclock(),
            MAX_NUM_CRDS_VALUES_PULL_RESPONSE,
        );
        defer crds_values.deinit();
        crds_table_lock.unlock();

        if (maybe_log_entry) |log_entry| {
            _ = log_entry.field("num_crds_values_resp", crds_values.items.len);
        }

        // send the values as a pull response
        var all_crds_values = try std.ArrayList(*const std.ArrayList(CrdsValue)).initCapacity(self.allocator, 1);
        var all_to_endpoints = try std.ArrayList(*const EndPoint).initCapacity(self.allocator, 1);
        all_crds_values.appendAssumeCapacity(&crds_values);
        all_to_endpoints.appendAssumeCapacity(&pull_from_endpoint);
        defer {
            all_crds_values.deinit();
            all_to_endpoints.deinit();
        }

        return try PacketBuilder.PullResponse.build_packets(
            self.allocator,
            self.my_pubkey,
            &all_crds_values,
            &all_to_endpoints,
            PUSH_MESSAGE_MAX_PAYLOAD_SIZE,
        );
    }

    /// logic for handling a pull response message.
    /// successful inserted values, have their origin value timestamps updated.
    /// failed inserts (ie, too old or duplicate values) are added to the failed pull hashes so that they can be
    /// included in the next pull request (so we dont receive them again).
    fn handle_pull_response(
        self: *Self,
        /// the array of values to insert into the crds table
        crds_values: []CrdsValue,
        // logging info
        maybe_pull_log_entry: ?*Entry,
    ) error{OutOfMemory}!void {
        // TODO: benchmark and compare with labs' preprocessing
        const now = get_wallclock_ms();
        var crds_table_lock = self.crds_table_rw.write();
        var crds_table: *CrdsTable = crds_table_lock.mut();

        const insert_results = try crds_table.insert_values(
            crds_values,
            CRDS_GOSSIP_PULL_CRDS_TIMEOUT_MS,
            true,
            true,
        );

        // silently insert the timeout values
        // (without updating all associated origin values)
        const timeout_indexs = insert_results.timeouts.?;
        defer timeout_indexs.deinit();
        for (timeout_indexs.items) |index| {
            crds_table.insert(
                crds_values[index],
                now,
            ) catch {};
        }

        // update the contactInfo timestamps of the successful inserts
        // (and all other origin values)
        const successful_insert_indexs = insert_results.inserted.?;
        defer successful_insert_indexs.deinit();
        for (successful_insert_indexs.items) |index| {
            const origin = crds_values[index].id();
            crds_table.update_record_timestamp(origin, now);
        }
        crds_table_lock.unlock();

        // track failed inserts - to use when constructing pull requests
        var failed_insert_indexs = insert_results.failed.?;
        defer failed_insert_indexs.deinit();
        {
            var failed_pull_hashes_lock = self.failed_pull_hashes_mux.lock();
            var failed_pull_hashes: *HashTimeQueue = failed_pull_hashes_lock.mut();
            defer failed_pull_hashes_lock.unlock();

            const failed_insert_cutoff_timestamp = now -| FAILED_INSERTS_RETENTION_MS;
            try failed_pull_hashes.trim(failed_insert_cutoff_timestamp);

            var buf: [PACKET_DATA_SIZE]u8 = undefined;
            for (failed_insert_indexs.items) |insert_index| {
                const value = crds_values[insert_index];
                var bytes = bincode.writeToSlice(&buf, value, bincode.Params.standard) catch {
                    std.debug.print("handle_pull_response: failed to serialize crds value: {any}\n", .{value});
                    continue;
                };
                const value_hash = Hash.generateSha256Hash(bytes);

                try failed_pull_hashes.insert(value_hash, now);
            }
        }

        // update logs
        if (maybe_pull_log_entry) |pull_log_entry| {
            _ = pull_log_entry
                .field("num_timeout_values", timeout_indexs.items.len)
                .field("num_success_insert_values", successful_insert_indexs.items.len)
                .field("num_failed_insert_values", failed_insert_indexs.items.len);
        }
    }

    /// logic for handling a prune message. verifies the prune message
    /// is not too old, and that the destination pubkey is the local node,
    /// then updates the active set to prune the list of origin Pubkeys.
    fn handle_prune_message(
        self: *Self,
        /// the prune message to process
        prune_data: *const PruneData,
    ) error{ PruneMessageTooOld, BadDestination }!void {
        const now = get_wallclock_ms();
        const prune_wallclock = prune_data.wallclock;
        const too_old = prune_wallclock < now -| CRDS_GOSSIP_PRUNE_MSG_TIMEOUT_MS;
        if (too_old) {
            return error.PruneMessageTooOld;
        }

        const bad_destination = !prune_data.destination.equals(&self.my_pubkey);
        if (bad_destination) {
            return error.BadDestination;
        }

        // update active set
        const from_pubkey = prune_data.pubkey;

        var active_set_lock = self.active_set_rw.write();
        defer active_set_lock.unlock();

        var active_set: *ActiveSet = active_set_lock.mut();
        for (prune_data.prunes) |origin| {
            if (origin.equals(&self.my_pubkey)) {
                continue;
            }
            active_set.prune(from_pubkey, origin);
        }
    }

    /// builds a prune message for a list of origin Pubkeys and serializes the values
    /// into packets to send to the prune_destination.
    fn build_prune_message(
        self: *Self,
        /// origin Pubkeys which will be pruned
        failed_origins: *const std.AutoArrayHashMap(Pubkey, void),
        /// the pubkey of the node which we will send the prune message to
        prune_destination: Pubkey,
    ) error{ CantFindContactInfo, InvalidGossipAddress, OutOfMemory, SignatureError }!std.ArrayList(Packet) {
        const from_contact_info = blk: {
            var crds_table_lock = self.crds_table_rw.read();
            defer crds_table_lock.unlock();

            const crds_table: *const CrdsTable = crds_table_lock.get();
            break :blk crds_table.get(crds.CrdsValueLabel{ .LegacyContactInfo = prune_destination }) orelse {
                return error.CantFindContactInfo;
            };
        };
        const from_gossip_addr = from_contact_info.value.data.LegacyContactInfo.gossip;
        crds.sanitize_socket(&from_gossip_addr) catch return error.InvalidGossipAddress;
        const from_gossip_endpoint = from_gossip_addr.to_endpoint();

        const failed_origin_len = failed_origins.keys().len;
        var n_packets = failed_origins.keys().len / MAX_PRUNE_DATA_NODES;
        var prune_packets = try std.ArrayList(Packet).initCapacity(self.allocator, n_packets);
        errdefer prune_packets.deinit();

        var origin_buf: [MAX_PRUNE_DATA_NODES]Pubkey = undefined;
        var origin_count: usize = 0;

        const now = get_wallclock_ms();
        var buf: [PACKET_DATA_SIZE]u8 = undefined;
        const my_pubkey = Pubkey.fromPublicKey(&self.my_keypair.public_key, true);

        for (failed_origins.keys(), 0..) |origin, i| {
            origin_buf[origin_count] = origin;
            origin_count += 1;

            const is_last_iter = i == failed_origin_len - 1;
            if (origin_count == MAX_PRUNE_DATA_NODES or is_last_iter) {
                // create protocol message
                var prune_data = PruneData.init(my_pubkey, origin_buf[0..origin_count], prune_destination, now);
                prune_data.sign(&self.my_keypair) catch return error.SignatureError;

                // put it into a packet
                var msg = Protocol{ .PruneMessage = .{ my_pubkey, prune_data } };
                // msg should never be bigger than the PacketSize and serialization shouldnt fail (unrecoverable)
                var msg_slice = bincode.writeToSlice(&buf, msg, bincode.Params{}) catch unreachable;
                var packet = Packet.init(from_gossip_endpoint, buf, msg_slice.len);
                try prune_packets.append(packet);

                // reset array
                origin_count = 0;
            }
        }

        return prune_packets;
    }

    /// logic for handling push messages. crds values from the push message
    /// are inserted into the crds table. the origin pubkeys of values which
    /// fail the insertion are returned to generate prune messages.
    fn handle_push_message(
        self: *Self,
        push_values: []CrdsValue,
    ) error{OutOfMemory}!std.AutoArrayHashMap(Pubkey, void) {
        const failed_insert_indexs = blk: {
            var crds_table_lock = self.crds_table_rw.write();
            defer crds_table_lock.unlock();

            var crds_table: *CrdsTable = crds_table_lock.mut();
            var result = try crds_table.insert_values(
                push_values,
                CRDS_GOSSIP_PUSH_MSG_TIMEOUT_MS,
                false,
                false,
            );
            break :blk result.failed.?;
        };
        defer failed_insert_indexs.deinit();

        // origins are used to generate prune messages
        // hashmap to account for duplicates
        var failed_origins = std.AutoArrayHashMap(Pubkey, void).init(self.allocator);
        errdefer failed_origins.deinit();

        if (failed_insert_indexs.items.len == 0) {
            return failed_origins;
        }

        for (failed_insert_indexs.items) |index| {
            const origin = push_values[index].id();
            try failed_origins.put(origin, {});
        }
        return failed_origins;
    }

    /// builds a corresponding Pong message for a given Ping message and serializes the
    /// protocol message into a Packet.
    fn handle_ping_message(
        self: *Self,
        /// the ping message to build a Pong message for
        ping: *const Ping,
        /// the endpoint to send the Pong message
        from_endpoint: EndPoint,
    ) error{ SignatureError, SerializationError }!Packet {
        const pong = try Pong.init(ping, &self.my_keypair);
        const pong_message = Protocol{
            .PongMessage = pong,
        };

        // write to packet
        var buf: [PACKET_DATA_SIZE]u8 = undefined;
        const msg = bincode.writeToSlice(&buf, pong_message, bincode.Params.standard) catch return error.SerializationError;
        const packet = Packet.init(from_endpoint, buf, msg.len);

        return packet;
    }

    /// removes old values from the crds table and failed pull hashes struct
    /// based on the current time. This includes triming the purged values from the
    /// crds table, triming the max number of pubkeys in the crds table, and removing
    /// old labels from the crds table.
    fn trim_memory(
        self: *Self,
        /// the current time
        now: u64,
    ) error{OutOfMemory}!void {
        const purged_cutoff_timestamp = now -| (5 * CRDS_GOSSIP_PULL_CRDS_TIMEOUT_MS);
        {
            var crds_table_lock = self.crds_table_rw.write();
            defer crds_table_lock.unlock();
            var crds_table: *CrdsTable = crds_table_lock.mut();

            try crds_table.purged.trim(purged_cutoff_timestamp);
            try crds_table.attempt_trim(CRDS_UNIQUE_PUBKEY_CAPACITY);
            try crds_table.remove_old_labels(now, CRDS_GOSSIP_PULL_CRDS_TIMEOUT_MS);
        }

        const failed_insert_cutoff_timestamp = now -| FAILED_INSERTS_RETENTION_MS;
        {
            var failed_pull_hashes_lock = self.failed_pull_hashes_mux.lock();
            defer failed_pull_hashes_lock.unlock();
            var failed_pull_hashes: *HashTimeQueue = failed_pull_hashes_lock.mut();

            try failed_pull_hashes.trim(failed_insert_cutoff_timestamp);
        }
    }

    /// drains values from the push queue and inserts them into the crds table.
    /// when inserting values in the crds table, any errors are ignored.
    fn drain_push_queue_to_crds_table(
        self: *Self,
        /// the current time to insert the values with
        now: u64,
    ) void {
        var push_msg_queue_lock = self.push_msg_queue_mux.lock();
        defer push_msg_queue_lock.unlock();
        var push_msg_queue: *std.ArrayList(CrdsValue) = push_msg_queue_lock.mut();

        var crds_table_lock = self.crds_table_rw.write();
        defer crds_table_lock.unlock();
        var crds_table: *CrdsTable = crds_table_lock.mut();

        while (push_msg_queue.popOrNull()) |crds_value| {
            crds_table.insert(crds_value, now) catch {};
        }
    }

    /// serializes a list of ping messages into Packets and sends them out
    pub fn send_pings(
        self: *Self,
        pings: std.ArrayList(PingAndSocketAddr),
    ) error{ OutOfMemory, ChannelClosed, SerializationError }!void {
        var packet_buf: [PACKET_DATA_SIZE]u8 = undefined;

        for (pings.items) |ping_and_addr| {
            var serialized_ping = bincode.writeToSlice(&packet_buf, ping_and_addr.ping, .{}) catch return error.SerializationError;

            var to_endpoint = ping_and_addr.socket.to_endpoint();
            var packet = Packet.init(to_endpoint, packet_buf, serialized_ping.len);
            try self.packet_outgoing_channel.send(packet);
        }
    }

    /// returns a list of valid gossip nodes. this works by reading
    /// the contact infos from the crds table and filtering out
    /// nodes that are 1) too old, 2) have a different shred version, or 3) have
    /// an invalid gossip address.
    pub fn get_gossip_nodes(
        self: *Self,
        /// the output slice which will be filled with gossip nodes
        nodes: []crds.LegacyContactInfo,
        /// the maximum number of nodes to return ( max_size == nodes.len but comptime for init of stack array)
        comptime MAX_SIZE: usize,
        /// current time (used to filter out nodes that are too old)
        now: u64,
    ) []crds.LegacyContactInfo {
        std.debug.assert(MAX_SIZE == nodes.len);

        // * 2 bc we might filter out some
        var buf: [MAX_SIZE * 2]crds.CrdsVersionedValue = undefined;
        const contact_infos = blk: {
            var crds_table_lock = self.crds_table_rw.read();
            defer crds_table_lock.unlock();

            var crds_table: *const CrdsTable = crds_table_lock.get();
            break :blk crds_table.get_contact_infos(&buf);
        };

        if (contact_infos.len == 0) {
            return nodes[0..0];
        }

        // filter only valid gossip addresses
        const GOSSIP_ACTIVE_TIMEOUT = 60 * std.time.ms_per_s;
        const too_old_ts = now -| GOSSIP_ACTIVE_TIMEOUT;

        var node_index: usize = 0;
        for (contact_infos) |contact_info| {
            const peer_info = contact_info.value.data.LegacyContactInfo;
            const peer_gossip_addr = peer_info.gossip;

            // filter inactive nodes
            if (contact_info.timestamp_on_insertion < too_old_ts) {
                continue;
            }
            // filter self
            if (contact_info.value.id().equals(&self.my_pubkey)) {
                continue;
            }
            // filter matching shred version or my_shred_version == 0
            if (self.my_shred_version != 0 and self.my_shred_version != peer_info.shred_version) {
                continue;
            }
            // filter on valid gossip address
            crds.sanitize_socket(&peer_gossip_addr) catch continue;

            nodes[node_index] = peer_info;
            node_index += 1;

            if (node_index == nodes.len) {
                break;
            }
        }

        return nodes[0..node_index];
    }
};

const PacketBuilder = enum {
    PullResponse,
    PushMessage,

    fn build_packets(
        self: PacketBuilder,
        allocator: std.mem.Allocator,
        my_pubkey: Pubkey,
        to_crds_values: *const std.ArrayList(*const std.ArrayList(CrdsValue)),
        to_endpoints: *const std.ArrayList(*const EndPoint),
        max_chunk_bytes: usize,
    ) error{ SerializationError, OutOfMemory }!std.ArrayList(Packet) {
        var packets = try std.ArrayList(Packet).initCapacity(allocator, MAX_PACKETS_PER_PUSH);
        errdefer packets.deinit();

        var packet_buf: [PACKET_DATA_SIZE]u8 = undefined;
        var buf_byte_size: u64 = 0;

        var protocol_msg_values = std.ArrayList(CrdsValue).init(allocator);
        defer protocol_msg_values.deinit();

        for (to_crds_values.items, to_endpoints.items) |crds_values, to_endpoint| {
            const crds_value_len = crds_values.items.len;

            for (crds_values.items, 0..) |crds_value, i| {
                const data_byte_size = bincode.get_serialized_size_with_slice(&packet_buf, crds_value, bincode.Params{}) catch {
                    return error.SerializationError;
                };

                // should never have a chunk larger than the max
                if (data_byte_size > max_chunk_bytes) {
                    unreachable;
                }
                const new_chunk_size = buf_byte_size + data_byte_size;
                const is_last_iter = i == crds_value_len - 1;

                if (new_chunk_size > max_chunk_bytes or is_last_iter) {
                    // write message to packet
                    const protocol_message = switch (self) {
                        PacketBuilder.PullResponse => Protocol{ .PullResponse = .{ my_pubkey, protocol_msg_values.items } },
                        PacketBuilder.PushMessage => Protocol{ .PushMessage = .{ my_pubkey, protocol_msg_values.items } },
                    };
                    const packet_slice = bincode.writeToSlice(&packet_buf, protocol_message, bincode.Params{}) catch {
                        return error.SerializationError;
                    };
                    const packet = Packet.init(to_endpoint.*, packet_buf, packet_slice.len);
                    try packets.append(packet);

                    // reset array
                    buf_byte_size = data_byte_size;
                    protocol_msg_values.clearRetainingCapacity();
                    try protocol_msg_values.append(crds_value);
                } else {
                    // add it to the current chunk
                    buf_byte_size = new_chunk_size;
                    try protocol_msg_values.append(crds_value);
                }
            }
        }

        return packets;
    }
};

test "gossip.gossip_service: tests handle_prune_messages" {
    var rng = std.rand.DefaultPrng.init(91);

    const allocator = std.testing.allocator;
    var exit = AtomicBool.init(false);
    var my_keypair = try KeyPair.create([_]u8{1} ** 32);
    var my_pubkey = Pubkey.fromPublicKey(&my_keypair.public_key, true);

    var contact_info = crds.LegacyContactInfo.default(my_pubkey);
    contact_info.gossip = SocketAddr.init_ipv4(.{ 127, 0, 0, 1 }, 0);

    var gossip_service = try GossipService.init(
        allocator,
        contact_info,
        my_keypair,
        null,
        &exit,
    );
    defer gossip_service.deinit();

    // add some peers
    var lg = gossip_service.crds_table_rw.write();
    var peers = std.ArrayList(crds.LegacyContactInfo).init(allocator);
    defer peers.deinit();
    for (0..10) |_| {
        var rand_keypair = try KeyPair.create(null);
        var value = try CrdsValue.random_with_index(rng.random(), &rand_keypair, 0); // contact info
        try lg.mut().insert(value, get_wallclock_ms());
        try peers.append(value.data.LegacyContactInfo);
    }
    lg.unlock();

    {
        var as_lock = gossip_service.active_set_rw.write();
        var as: *ActiveSet = as_lock.mut();
        try as.rotate(peers.items);
        as_lock.unlock();
    }

    var as_lock = gossip_service.active_set_rw.read();
    var as: *const ActiveSet = as_lock.get();
    try std.testing.expect(as.len > 0); // FIX
    var peer0 = as.peers[0];
    as_lock.unlock();

    var prunes = [_]Pubkey{Pubkey.random(rng.random(), .{})};
    var prune_data = PruneData{
        .pubkey = peer0,
        .destination = gossip_service.my_pubkey,
        .prunes = &prunes,
        .signature = undefined,
        .wallclock = get_wallclock_ms(),
    };
    try prune_data.sign(&my_keypair);

    try gossip_service.handle_prune_message(&prune_data);

    var as_lock2 = gossip_service.active_set_rw.read();
    var as2: *const ActiveSet = as_lock2.get();
    try std.testing.expect(as2.pruned_peers.get(peer0).?.contains(&prunes[0].data));
    as_lock2.unlock();
}

test "gossip.gossip_service: tests handle_pull_response" {
    const allocator = std.testing.allocator;

    var rng = std.rand.DefaultPrng.init(91);
    var exit = AtomicBool.init(false);
    var my_keypair = try KeyPair.create([_]u8{1} ** 32);
    var my_pubkey = Pubkey.fromPublicKey(&my_keypair.public_key, true);

    var contact_info = crds.LegacyContactInfo.default(my_pubkey);
    contact_info.gossip = SocketAddr.init_ipv4(.{ 127, 0, 0, 1 }, 0);

    var gossip_service = try GossipService.init(
        allocator,
        contact_info,
        my_keypair,
        null,
        &exit,
    );
    defer gossip_service.deinit();

    // get random values
    var crds_values: [5]CrdsValue = undefined;
    var kp = try KeyPair.create(null);
    for (0..5) |i| {
        var value = try CrdsValue.random_with_index(rng.random(), &kp, 0);
        value.data.LegacyContactInfo.id = Pubkey.random(rng.random(), .{});
        crds_values[i] = value;
    }

    try gossip_service.handle_pull_response(&crds_values, null);

    // make sure values are inserted
    var crds_table_lock = gossip_service.crds_table_rw.read();
    var crds_table: *const CrdsTable = crds_table_lock.get();
    for (crds_values) |value| {
        _ = crds_table.get(value.label()).?;
    }
    crds_table_lock.unlock();

    // try inserting again with same values (should all fail)
    try gossip_service.handle_pull_response(&crds_values, null);

    var lg = gossip_service.failed_pull_hashes_mux.lock();
    var failed_pull_hashes: *HashTimeQueue = lg.mut();
    try std.testing.expect(failed_pull_hashes.len() == 5);
    lg.unlock();
}

test "gossip.gossip_service: tests handle_pull_request" {
    const allocator = std.testing.allocator;

    var rng = std.rand.DefaultPrng.init(91);
    var exit = AtomicBool.init(false);
    var my_keypair = try KeyPair.create([_]u8{1} ** 32);
    var my_pubkey = Pubkey.fromPublicKey(&my_keypair.public_key, true);

    var contact_info = crds.LegacyContactInfo.default(my_pubkey);
    contact_info.gossip = SocketAddr.init_ipv4(.{ 127, 0, 0, 1 }, 0);

    var gossip_service = try GossipService.init(
        allocator,
        contact_info,
        my_keypair,
        null,
        &exit,
    );
    defer gossip_service.deinit();

    // insert random values
    var crds_table_lock = gossip_service.crds_table_rw.write();
    var crds_table: *CrdsTable = crds_table_lock.mut();
    const N_FILTER_BITS = 1;

    var done = false;
    var count: usize = 0;
    while (!done) {
        count += 1;
        for (0..5) |_| {
            var value = try CrdsValue.random_with_index(rng.random(), &my_keypair, 0);
            value.data.LegacyContactInfo.id = Pubkey.random(rng.random(), .{});
            try crds_table.insert(value, get_wallclock_ms());

            // make sure well get a response from the request
            const vers_value = crds_table.get(value.label()).?;
            const hash_bits = pull_request.hash_to_u64(&vers_value.value_hash) >> (64 - N_FILTER_BITS);
            if (hash_bits == 0) {
                done = true;
            }
        }

        if (count > 5) {
            @panic("something went wrong");
        }
    }
    crds_table_lock.unlock();

    const Bloom = @import("../bloom/bloom.zig").Bloom;
    // only consider the first bit so we know well get matches
    var bloom = try Bloom.random(allocator, 100, 0.1, N_FILTER_BITS);
    defer bloom.deinit();

    var ci_data = crds.CrdsData.random_from_index(rng.random(), 0);
    ci_data.LegacyContactInfo.id = my_pubkey;
    const crds_value = try CrdsValue.initSigned(ci_data, &my_keypair);

    const addr = SocketAddr.random(rng.random());
    var ping_lock = gossip_service.ping_cache_rw.write();
    var ping_cache: *PingCache = ping_lock.mut();
    ping_cache._set_pong(my_pubkey, addr);
    ping_lock.unlock();

    const filter = CrdsFilter{
        .filter = bloom,
        .mask = (~@as(usize, 0)) >> N_FILTER_BITS,
        .mask_bits = N_FILTER_BITS,
    };

    var packets = try gossip_service.handle_pull_request(
        crds_value,
        filter,
        addr.to_endpoint(),
        null,
    );
    defer packets.?.deinit();

    try std.testing.expect(packets.?.items.len > 0);
}

test "gossip.gossip_service: test build prune messages and handle_push_msgs" {
    const allocator = std.testing.allocator;
    var rng = std.rand.DefaultPrng.init(91);
    var exit = AtomicBool.init(false);
    var my_keypair = try KeyPair.create([_]u8{1} ** 32);
    var my_pubkey = Pubkey.fromPublicKey(&my_keypair.public_key, true);

    var contact_info = crds.LegacyContactInfo.default(my_pubkey);
    contact_info.gossip = SocketAddr.init_ipv4(.{ 127, 0, 0, 1 }, 0);

    var gossip_service = try GossipService.init(
        allocator,
        contact_info,
        my_keypair,
        null,
        &exit,
    );
    defer gossip_service.deinit();

    var push_from = Pubkey.random(rng.random(), .{});
    var values = std.ArrayList(CrdsValue).init(allocator);
    defer values.deinit();
    for (0..10) |_| {
        var value = try CrdsValue.random_with_index(rng.random(), &my_keypair, 0);
        value.data.LegacyContactInfo.id = Pubkey.random(rng.random(), .{});
        try values.append(value);
    }

    var logger = Logger.init(std.testing.allocator, .debug);
    defer logger.deinit();
    logger.spawn();

    // insert contact info to send prunes to
    var send_contact_info = crds.LegacyContactInfo.random(rng.random());
    send_contact_info.id = push_from;
    // valid socket addr
    var gossip_socket = SocketAddr.init_ipv4(.{ 127, 0, 0, 1 }, 20);
    send_contact_info.gossip = gossip_socket;

    var ci_value = try CrdsValue.initSigned(crds.CrdsData{
        .LegacyContactInfo = send_contact_info,
    }, &my_keypair);
    var lg = gossip_service.crds_table_rw.write();
    try lg.mut().insert(ci_value, get_wallclock_ms());
    lg.unlock();

    var forigins = try gossip_service.handle_push_message(values.items);
    defer forigins.deinit();
    try std.testing.expect(forigins.keys().len == 0);

    var failed_origins = try gossip_service.handle_push_message(values.items);
    defer failed_origins.deinit();
    try std.testing.expect(failed_origins.keys().len > 0);

    var prune_packets = try gossip_service.build_prune_message(&failed_origins, push_from);
    defer prune_packets.deinit();

    var packet = prune_packets.items[0];
    var protocol_message = try bincode.readFromSlice(
        allocator,
        Protocol,
        packet.data[0..packet.size],
        bincode.Params.standard,
    );
    defer bincode.free(allocator, protocol_message);

    var msg = protocol_message.PruneMessage;
    var prune_data = msg[1];
    try std.testing.expect(prune_data.destination.equals(&push_from));
    try std.testing.expectEqual(prune_data.prunes.len, 10);
}

test "gossip.gossip_service: test build_pull_requests" {
    const allocator = std.testing.allocator;
    var rng = std.rand.DefaultPrng.init(91);
    var exit = AtomicBool.init(false);
    var my_keypair = try KeyPair.create([_]u8{1} ** 32);
    var my_pubkey = Pubkey.fromPublicKey(&my_keypair.public_key, true);

    var contact_info = crds.LegacyContactInfo.default(my_pubkey);
    contact_info.gossip = SocketAddr.init_ipv4(.{ 127, 0, 0, 1 }, 0);

    var gossip_service = try GossipService.init(
        allocator,
        contact_info,
        my_keypair,
        null,
        &exit,
    );
    defer gossip_service.deinit();

    var logger = Logger.init(std.testing.allocator, .debug);
    defer logger.deinit();
    logger.spawn();

    // insert peers to send msgs to
    var keypair = try KeyPair.create([_]u8{1} ** 32);
    var ping_lock = gossip_service.ping_cache_rw.write();
    var lg = gossip_service.crds_table_rw.write();
    for (0..20) |_| {
        var value = try CrdsValue.random_with_index(rng.random(), &keypair, 0);
        try lg.mut().insert(value, get_wallclock_ms());
        var pc: *PingCache = ping_lock.mut();
        pc._set_pong(value.data.LegacyContactInfo.id, value.data.LegacyContactInfo.gossip);
    }
    lg.unlock();
    ping_lock.unlock();

    var packets = try gossip_service.build_pull_requests(2);
    defer packets.deinit();

    try std.testing.expect(packets.items.len > 1);
    try std.testing.expect(!std.mem.eql(u8, &packets.items[0].data, &packets.items[1].data));
}

test "gossip.gossip_service: test build_push_messages" {
    const allocator = std.testing.allocator;
    var rng = std.rand.DefaultPrng.init(91);
    var exit = AtomicBool.init(false);
    var my_keypair = try KeyPair.create([_]u8{1} ** 32);
    var my_pubkey = Pubkey.fromPublicKey(&my_keypair.public_key, true);

    var contact_info = crds.LegacyContactInfo.default(my_pubkey);
    contact_info.gossip = SocketAddr.init_ipv4(.{ 127, 0, 0, 1 }, 0);

    var gossip_service = try GossipService.init(
        allocator,
        contact_info,
        my_keypair,
        null,
        &exit,
    );
    defer gossip_service.deinit();

    // add some peers
    var peers = std.ArrayList(crds.LegacyContactInfo).init(allocator);
    defer peers.deinit();
    var lg = gossip_service.crds_table_rw.write();
    for (0..10) |_| {
        var keypair = try KeyPair.create(null);
        var value = try CrdsValue.random_with_index(rng.random(), &keypair, 0); // contact info
        try lg.mut().insert(value, get_wallclock_ms());
        try peers.append(value.data.LegacyContactInfo);
    }
    lg.unlock();

    var keypair = try KeyPair.create([_]u8{1} ** 32);
    // var id = Pubkey.fromPublicKey(&keypair.public_key, false);
    var value = try CrdsValue.random(rng.random(), &keypair);

    // set the active set
    {
        var as_lock = gossip_service.active_set_rw.write();
        var as: *ActiveSet = as_lock.mut();
        try as.rotate(peers.items);
        as_lock.unlock();
        try std.testing.expect(as.len > 0);
    }

    {
        var pqlg = gossip_service.push_msg_queue_mux.lock();
        var push_queue = pqlg.mut();
        try push_queue.append(value);
        pqlg.unlock();
    }
    gossip_service.drain_push_queue_to_crds_table(get_wallclock_ms());

    var clg = gossip_service.crds_table_rw.read();
    try std.testing.expect(clg.get().len() == 11);
    clg.unlock();

    var cursor: u64 = 0;
    var msgs = (try gossip_service.build_push_messages(&cursor)).?;
    try std.testing.expectEqual(cursor, 11);
    try std.testing.expect(msgs.items.len > 0);
    msgs.deinit();

    var msgs2 = try gossip_service.build_push_messages(&cursor);
    try std.testing.expectEqual(cursor, 11);
    try std.testing.expect(msgs2 == null);
}

test "gossip.gossip_service: test packet verification" {
    const allocator = std.testing.allocator;
    var exit = AtomicBool.init(false);
    var keypair = try KeyPair.create([_]u8{1} ** 32);
    var id = Pubkey.fromPublicKey(&keypair.public_key, true);

    var contact_info = crds.LegacyContactInfo.default(id);
    contact_info.gossip = SocketAddr.init_ipv4(.{ 127, 0, 0, 1 }, 0);

    var gossip_service = try GossipService.init(allocator, contact_info, keypair, null, &exit);
    defer gossip_service.deinit();

    var packet_channel = gossip_service.packet_incoming_channel;
    var verified_channel = gossip_service.verified_incoming_channel;

    var logger = Logger.init(std.testing.allocator, .debug);
    defer logger.deinit();
    logger.spawn();

    var packet_verifier_handle = try Thread.spawn(.{}, GossipService.verify_packets, .{ &gossip_service, logger });

    var rng = std.rand.DefaultPrng.init(get_wallclock_ms());
    var data = crds.CrdsData.random_from_index(rng.random(), 0);
    data.LegacyContactInfo.id = id;
    data.LegacyContactInfo.wallclock = 0;
    var value = try CrdsValue.initSigned(data, &keypair);

    try std.testing.expect(try value.verify(id));

    var values = [_]crds.CrdsValue{value};
    const protocol_msg = Protocol{
        .PushMessage = .{ id, &values },
    };

    var peer = SocketAddr.init_ipv4(.{ 127, 0, 0, 1 }, 0);
    var from = peer.to_endpoint();

    var buf = [_]u8{0} ** PACKET_DATA_SIZE;
    var out = try bincode.writeToSlice(buf[0..], protocol_msg, bincode.Params{});
    var packet = Packet.init(from, buf, out.len);

    for (0..3) |_| {
        try packet_channel.send(packet);
    }

    // send one which fails sanitization
    var value_v2 = try CrdsValue.initSigned(crds.CrdsData.random_from_index(rng.random(), 2), &keypair);
    value_v2.data.EpochSlots[0] = crds.MAX_EPOCH_SLOTS;
    var values_v2 = [_]crds.CrdsValue{value_v2};
    const protocol_msg_v2 = Protocol{
        .PushMessage = .{ id, &values_v2 },
    };
    var buf_v2 = [_]u8{0} ** PACKET_DATA_SIZE;
    var out_v2 = try bincode.writeToSlice(buf_v2[0..], protocol_msg_v2, bincode.Params{});
    var packet_v2 = Packet.init(from, buf_v2, out_v2.len);
    try packet_channel.send(packet_v2);

    // send one with a incorrect signature
    var rand_keypair = try KeyPair.create([_]u8{3} ** 32);
    var value2 = try CrdsValue.initSigned(crds.CrdsData.random_from_index(rng.random(), 0), &rand_keypair);
    var values2 = [_]crds.CrdsValue{value2};
    const protocol_msg2 = Protocol{
        .PushMessage = .{ id, &values2 },
    };
    var buf2 = [_]u8{0} ** PACKET_DATA_SIZE;
    var out2 = try bincode.writeToSlice(buf2[0..], protocol_msg2, bincode.Params{});
    var packet2 = Packet.init(from, buf2, out2.len);
    try packet_channel.send(packet2);

    // send it with a CrdsValue which hash a slice
    {
        var rand_pubkey = Pubkey.fromPublicKey(&rand_keypair.public_key, true);
        var dshred = crds.DuplicateShred.random(rng.random());
        var chunk: [32]u8 = .{1} ** 32;
        dshred.chunk = &chunk;
        dshred.from = rand_pubkey;
        var dshred_data = crds.CrdsData{
            .DuplicateShred = .{ 1, dshred },
        };
        var dshred_value = try CrdsValue.initSigned(dshred_data, &rand_keypair);
        var values3 = [_]crds.CrdsValue{dshred_value};
        const protocol_msg3 = Protocol{
            .PushMessage = .{ id, &values3 },
        };
        var buf3 = [_]u8{0} ** PACKET_DATA_SIZE;
        var out3 = try bincode.writeToSlice(buf3[0..], protocol_msg3, bincode.Params{});
        var packet3 = Packet.init(from, buf3, out3.len);
        try packet_channel.send(packet3);
    }

    var msg_count: usize = 0;
    while (msg_count < 4) {
        if (try verified_channel.try_drain()) |msgs| {
            defer verified_channel.allocator.free(msgs);
            for (msgs) |msg| {
                defer bincode.free(gossip_service.allocator, msg);
                try std.testing.expect(msg.message.PushMessage[0].equals(&id));
                msg_count += 1;
            }
        }
        std.time.sleep(10);
    }

    var attempt_count: u16 = 0;

    while (packet_channel.buffer.private.v.items.len != 0) {
        std.time.sleep(std.time.ns_per_ms * 10);
        attempt_count += 1;
        if (attempt_count > 10) {
            try std.testing.expect(false);
        }
    }

    try std.testing.expect(packet_channel.buffer.private.v.items.len == 0);
    try std.testing.expect(verified_channel.buffer.private.v.items.len == 0);

    exit.store(true, std.atomic.Ordering.Unordered);
    packet_verifier_handle.join();
}

test "gossip.gossip_service: process contact_info push packet" {
    const allocator = std.testing.allocator;
    var exit = AtomicBool.init(false);
    var my_keypair = try KeyPair.create([_]u8{1} ** 32);
    var my_pubkey = Pubkey.fromPublicKey(&my_keypair.public_key, true);

    var contact_info = crds.LegacyContactInfo.default(my_pubkey);
    contact_info.gossip = SocketAddr.init_ipv4(.{ 127, 0, 0, 1 }, 0);

    var gossip_service = try GossipService.init(
        allocator,
        contact_info,
        my_keypair,
        null,
        &exit,
    );
    defer gossip_service.deinit();

    var verified_channel = gossip_service.verified_incoming_channel;
    var responder_channel = gossip_service.packet_outgoing_channel;

    var logger = Logger.init(allocator, .debug);
    defer logger.deinit();
    logger.spawn();

    var kp = try KeyPair.create(null);
    var pk = Pubkey.fromPublicKey(&kp.public_key, false);

    var packet_handle = try Thread.spawn(
        .{},
        GossipService.process_messages,
        .{
            &gossip_service,
            logger,
        },
    );

    // send a push message
    var id = pk;

    // new contact info
    var legacy_contact_info = crds.LegacyContactInfo.default(id);
    var crds_data = crds.CrdsData{
        .LegacyContactInfo = legacy_contact_info,
    };
    var crds_value = try crds.CrdsValue.initSigned(crds_data, &kp);
    var values = [_]crds.CrdsValue{crds_value};
    const msg = Protocol{
        .PushMessage = .{ id, &values },
    };

    // packet
    const peer = SocketAddr.init_ipv4(.{ 127, 0, 0, 1 }, 8000).to_endpoint();
    const protocol_msg = ProtocolMessage{
        .from_endpoint = peer,
        .message = msg,
    };
    try verified_channel.send(protocol_msg);

    // ping
    const ping_msg = ProtocolMessage{
        .message = Protocol{
            .PingMessage = try Ping.init(.{0} ** 32, &kp),
        },
        .from_endpoint = peer,
    };
    try verified_channel.send(ping_msg);

    // correct insertion into table
    var buf2: [100]crds.CrdsVersionedValue = undefined;
    std.time.sleep(std.time.ns_per_s);

    {
        var lg = gossip_service.crds_table_rw.read();
        var res = lg.get().get_contact_infos(&buf2);
        try std.testing.expect(res.len == 1);
        lg.unlock();
    }

    const resp = (try responder_channel.try_drain()).?;
    defer responder_channel.allocator.free(resp);
    try std.testing.expect(resp.len == 1);

    exit.store(true, std.atomic.Ordering.Unordered);
    packet_handle.join();
}

test "gossip.gossip_service: init, exit, and deinit" {
    var gossip_address = SocketAddr.init_ipv4(.{ 127, 0, 0, 1 }, 0);
    var my_keypair = try KeyPair.create(null);
    var rng = std.rand.DefaultPrng.init(get_wallclock_ms());
    var contact_info = crds.LegacyContactInfo.random(rng.random());
    contact_info.gossip = gossip_address;
    var exit = AtomicBool.init(false);
    var gossip_service = try GossipService.init(
        std.testing.allocator,
        contact_info,
        my_keypair,
        null,
        &exit,
    );

    var logger = Logger.init(std.testing.allocator, .debug);
    defer logger.deinit();
    logger.spawn();

    var handle = try std.Thread.spawn(
        .{},
        GossipService.run,
        .{ &gossip_service, logger },
    );

    exit.store(true, std.atomic.Ordering.Unordered);
    handle.join();
    gossip_service.deinit();
}<|MERGE_RESOLUTION|>--- conflicted
+++ resolved
@@ -98,11 +98,8 @@
     // pull message things
     failed_pull_hashes_mux: Mux(HashTimeQueue),
 
-<<<<<<< HEAD
     entrypoints: std.ArrayList(SocketAddr),
-=======
     ping_cache_rw: RwMux(PingCache),
->>>>>>> abe18067
 
     const Self = @This();
 
@@ -157,9 +154,7 @@
             .push_msg_queue_mux = Mux(std.ArrayList(CrdsValue)).init(push_msg_q),
             .active_set_rw = RwMux(ActiveSet).init(active_set),
             .failed_pull_hashes_mux = Mux(HashTimeQueue).init(failed_pull_hashes),
-<<<<<<< HEAD
             .entrypoints = entrypoints orelse std.ArrayList(SocketAddr).init(allocator),
-=======
             .ping_cache_rw = RwMux(PingCache).init(
                 try PingCache.init(
                     allocator,
@@ -168,7 +163,6 @@
                     GOSSIP_PING_CACHE_CAPACITY,
                 ),
             ),
->>>>>>> abe18067
         };
     }
 
@@ -715,7 +709,7 @@
     ) !std.ArrayList(Packet) {
         // get nodes from crds table
         var buf: [MAX_NUM_PULL_REQUESTS]crds.LegacyContactInfo = undefined;
-        const now = get_wallclock();
+        const now = get_wallclock_ms();
         var peers = self.get_gossip_nodes(
             &buf,
             MAX_NUM_PULL_REQUESTS,
@@ -745,8 +739,27 @@
             // we dont have them so well add them to the peer list (as default contact info)
             entrypoint_index = @intCast(maybe_entrypoint_index);
         }
+
+        // filter out peers who have responded to pings
+        var ping_cache_result = blk: {
+            var ping_cache_lock = self.ping_cache_rw.write();
+            defer ping_cache_lock.unlock();
+            var ping_cache: *PingCache = ping_cache_lock.mut();
+
+            var result = try ping_cache.filter_valid_peers(self.allocator, self.my_keypair, peers);
+            break :blk result;
+        };
+        var valid_gossip_peers = ping_cache_result.valid_peers;
+        defer valid_gossip_peers.deinit();
+
+        // send pings to peers
+        var pings_to_send_out = ping_cache_result.pings;
+        defer pings_to_send_out.deinit();
+        try self.send_pings(pings_to_send_out);
+
         const should_send_to_entrypoint = entrypoint_index != -1;
-        const num_peers = peers.len;
+        const num_peers = valid_gossip_peers.items.len;
+
         if (num_peers == 0 and !should_send_to_entrypoint) {
             return error.NoPeers;
         }
@@ -771,41 +784,6 @@
         );
         defer pull_request.deinit_crds_filters(&filters);
 
-<<<<<<< HEAD
-=======
-        // get nodes from crds table
-        var buf: [MAX_NUM_PULL_REQUESTS]crds.LegacyContactInfo = undefined;
-        const now = get_wallclock_ms();
-        var peers = self.get_gossip_nodes(
-            &buf,
-            MAX_NUM_PULL_REQUESTS,
-            now,
-        );
-
-        // filter out valid peers and send ping messages to peers
-        // filter out peers who have responded to pings
-        var ping_cache_result = blk: {
-            var ping_cache_lock = self.ping_cache_rw.write();
-            defer ping_cache_lock.unlock();
-            var ping_cache: *PingCache = ping_cache_lock.mut();
-
-            var result = try ping_cache.filter_valid_peers(self.allocator, self.my_keypair, peers);
-            break :blk result;
-        };
-        var valid_gossip_peers = ping_cache_result.valid_peers;
-        defer valid_gossip_peers.deinit();
-
-        // send pings to peers
-        var pings_to_send_out = ping_cache_result.pings;
-        defer pings_to_send_out.deinit();
-        try self.send_pings(pings_to_send_out);
-
-        const num_peers = valid_gossip_peers.items.len;
-        if (num_peers == 0) {
-            return error.NoPeers;
-        }
-
->>>>>>> abe18067
         // build packet responses
         var output = try std.ArrayList(Packet).initCapacity(self.allocator, filters.items.len);
         var packet_buf: [PACKET_DATA_SIZE]u8 = undefined;
@@ -816,21 +794,12 @@
             .LegacyContactInfo = self.my_contact_info,
         }, &self.my_keypair);
 
-<<<<<<< HEAD
         if (num_peers != 0) {
             for (filters.items) |filter_i| {
                 // TODO: incorperate stake weight in random sampling
                 const peer_index = rng.random().intRangeAtMost(usize, 0, num_peers - 1);
-                const peer_contact_info = peers[peer_index];
-                const peer_addr = peer_contact_info.gossip.toEndpoint();
-=======
-        var rng = std.rand.DefaultPrng.init(now);
-        for (filters.items) |filter_i| {
-            // TODO: incorperate stake weight in random sampling
-            const peer_index = rng.random().intRangeAtMost(usize, 0, num_peers - 1);
-            const peer_contact_info = valid_gossip_peers.items[peer_index];
-            const peer_addr = peer_contact_info.gossip.to_endpoint();
->>>>>>> abe18067
+                const peer_contact_info = valid_gossip_peers.items[peer_index];
+                const peer_addr = peer_contact_info.gossip.to_endpoint();
 
                 const protocol_msg = Protocol{ .PullRequest = .{ filter_i, my_contact_info_value } };
 
@@ -846,7 +815,7 @@
             for (filters.items) |filter| {
                 const protocol_msg = Protocol{ .PullRequest = .{ filter, my_contact_info_value } };
                 var msg_slice = try bincode.writeToSlice(&packet_buf, protocol_msg, bincode.Params{});
-                var packet = Packet.init(entrypoint_addr.toEndpoint(), packet_buf, msg_slice.len);
+                var packet = Packet.init(entrypoint_addr.to_endpoint(), packet_buf, msg_slice.len);
                 output.appendAssumeCapacity(packet);
             }
         }
