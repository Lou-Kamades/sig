const std = @import("std");
const SocketAddr = @import("../net/net.zig").SocketAddr;
const Tuple = std.meta.Tuple;
const Hash = @import("../core/hash.zig").Hash;
const Signature = @import("../core/signature.zig").Signature;
const Transaction = @import("../core/transaction.zig").Transaction;
const Slot = @import("../core/time.zig").Slot;
const bincode = @import("../bincode/bincode.zig");
const ArrayList = std.ArrayList;
const KeyPair = std.crypto.sign.Ed25519.KeyPair;
const Pubkey = @import("../core/pubkey.zig").Pubkey;
const sanitizeWallclock = @import("./message.zig").sanitizeWallclock;
const PACKET_DATA_SIZE = @import("../net/packet.zig").PACKET_DATA_SIZE;

const network = @import("zig-network");
const var_int = @import("../utils/varint.zig");
const var_int_config_u16 = var_int.var_int_config_u16;
const var_int_config_u64 = var_int.var_int_config_u64;

const ShortVecArrayListConfig = @import("../utils/shortvec.zig").ShortVecArrayListConfig;
const IpAddr = @import("../net/net.zig").IpAddr;
const gossip = @import("sig").gossip;
const testing = std.testing;

const ClientVersion = @import("../version/version.zig").ClientVersion;

const Socket = network.Socket;
const UdpSocket = network.Socket;
const TcpListener = network.Socket;
const net = std.net;

/// returns current timestamp in milliseconds
pub fn getWallclockMs() u64 {
    return @intCast(std.time.milliTimestamp());
}

pub const MAX_EPOCH_SLOTS: u8 = 255;
pub const MAX_VOTES: u8 = 32;
pub const MAX_SLOT: u64 = 1_000_000_000_000_000;
pub const MAX_SLOT_PER_ENTRY: usize = 2048 * 8;
pub const MAX_DUPLICATE_SHREDS: u16 = 512;

// https://github.com/solana-labs/solana/blob/e0203f22dc83cb792fa97f91dbe6e924cbd08af1/gossip/src/crds.rs#L122
pub const GossipVersionedData = struct {
    value: SignedGossipData,
    value_hash: Hash,
    timestamp_on_insertion: u64,
    cursor_on_insertion: u64,

    pub fn overwrites(new_value: *const @This(), old_value: *const @This()) bool {
        // labels must match
        std.debug.assert(@intFromEnum(new_value.value.label()) == @intFromEnum(old_value.value.label()));

        const new_ts = new_value.value.wallclock();
        const old_ts = old_value.value.wallclock();

        // TODO: improve the return type here
        if (new_ts > old_ts) {
            return true;
        } else if (new_ts < old_ts) {
            return false;
        } else {
            return old_value.value_hash.order(&new_value.value_hash) == .lt;
        }
    }
};

// https://github.com/solana-labs/solana/blob/e0203f22dc83cb792fa97f91dbe6e924cbd08af1/gossip/src/crds_value.rs#L45
pub const SignedGossipData = struct {
    signature: Signature,
    data: GossipData,

    const Self = @This();

    pub fn init(data: GossipData) Self {
        return Self{
            .signature = Signature{},
            .data = data,
        };
    }

    pub fn initSigned(data: GossipData, keypair: *const KeyPair) !Self {
        var self = Self{
            .signature = Signature{},
            .data = data,
        };
        try self.sign(keypair);
        return self;
    }

    /// only used in tests
    pub fn random(rng: std.rand.Random, keypair: *const KeyPair) !Self {
        return try initSigned(GossipData.random(rng), keypair);
    }

    /// only used in tests
    pub fn randomWithIndex(rng: std.rand.Random, keypair: *const KeyPair, index: usize) !Self {
        return try initSigned(GossipData.randomFromIndex(rng, index), keypair);
    }

    pub fn sign(self: *Self, keypair: *const KeyPair) !void {
        // should always be enough space or is invalid msg
        var buf: [PACKET_DATA_SIZE]u8 = undefined;
        var bytes = try bincode.writeToSlice(&buf, self.data, bincode.Params.standard);
        var sig = try keypair.sign(bytes, null);
        self.signature.data = sig.toBytes();
    }

    pub fn verify(self: *Self, pubkey: Pubkey) !bool {
        // should always be enough space or is invalid msg
        var buf: [PACKET_DATA_SIZE]u8 = undefined;
        var msg = try bincode.writeToSlice(&buf, self.data, bincode.Params.standard);
        return self.signature.verify(pubkey, msg);
    }

    pub fn id(self: *const Self) Pubkey {
        return switch (self.data) {
            .LegacyContactInfo => |*v| {
                return v.id;
            },
            .Vote => |*v| {
                return v[1].from;
            },
            .LowestSlot => |*v| {
                return v[1].from;
            },
            .LegacySnapshotHashes => |*v| {
                return v.from;
            },
            .AccountsHashes => |*v| {
                return v.from;
            },
            .EpochSlots => |*v| {
                return v[1].from;
            },
            .LegacyVersion => |*v| {
                return v.from;
            },
            .Version => |*v| {
                return v.from;
            },
            .NodeInstance => |*v| {
                return v.from;
            },
            .DuplicateShred => |*v| {
                return v[1].from;
            },
            .SnapshotHashes => |*v| {
                return v.from;
            },
            .ContactInfo => |*v| {
                return v.pubkey;
            },
        };
    }

    pub fn wallclock(self: *const Self) u64 {
        return switch (self.data) {
            .LegacyContactInfo => |*v| {
                return v.wallclock;
            },
            .Vote => |*v| {
                return v[1].wallclock;
            },
            .LowestSlot => |*v| {
                return v[1].wallclock;
            },
            .LegacySnapshotHashes => |*v| {
                return v.wallclock;
            },
            .AccountsHashes => |*v| {
                return v.wallclock;
            },
            .EpochSlots => |*v| {
                return v[1].wallclock;
            },
            .LegacyVersion => |*v| {
                return v.wallclock;
            },
            .Version => |*v| {
                return v.wallclock;
            },
            .NodeInstance => |*v| {
                return v.wallclock;
            },
            .DuplicateShred => |*v| {
                return v[1].wallclock;
            },
            .SnapshotHashes => |*v| {
                return v.wallclock;
            },
            .ContactInfo => |*v| {
                return v.wallclock;
            },
        };
    }

    pub fn label(self: *const Self) GossipKey {
        return switch (self.data) {
            .LegacyContactInfo => {
                return .{ .LegacyContactInfo = self.id() };
            },
            .Vote => |*v| {
                return .{ .Vote = .{ v[0], self.id() } };
            },
            .LowestSlot => {
                return .{ .LowestSlot = self.id() };
            },
            .LegacySnapshotHashes => {
                return .{ .LegacySnapshotHashes = self.id() };
            },
            .AccountsHashes => {
                return .{ .AccountsHashes = self.id() };
            },
            .EpochSlots => |*v| {
                return .{ .EpochSlots = .{ v[0], self.id() } };
            },
            .LegacyVersion => {
                return .{ .LegacyVersion = self.id() };
            },
            .Version => {
                return .{ .Version = self.id() };
            },
            .NodeInstance => {
                return .{ .NodeInstance = self.id() };
            },
            .DuplicateShred => |*v| {
                return .{ .DuplicateShred = .{ v[0], self.id() } };
            },
            .SnapshotHashes => {
                return .{ .SnapshotHashes = self.id() };
            },
            .ContactInfo => {
                return .{ .ContactInfo = self.id() };
            },
        };
    }
};

// https://github.com/solana-labs/solana/blob/e0203f22dc83cb792fa97f91dbe6e924cbd08af1/gossip/src/crds_value.rs#L500
pub const GossipKey = union(enum) {
    LegacyContactInfo: Pubkey,
    Vote: struct { u8, Pubkey },
    LowestSlot: Pubkey,
    LegacySnapshotHashes: Pubkey,
    EpochSlots: struct { u8, Pubkey },
    AccountsHashes: Pubkey,
    LegacyVersion: Pubkey,
    Version: Pubkey,
    NodeInstance: Pubkey,
    DuplicateShred: struct { u16, Pubkey },
    SnapshotHashes: Pubkey,
    ContactInfo: Pubkey,
};

// https://github.com/solana-labs/solana/blob/e0203f22dc83cb792fa97f91dbe6e924cbd08af1/gossip/src/crds_value.rs#L85
pub const GossipData = union(enum(u32)) {
    LegacyContactInfo: LegacyContactInfo,
    Vote: struct { u8, Vote },
    LowestSlot: struct { u8, LowestSlot },
    LegacySnapshotHashes: LegacySnapshotHashes,
    AccountsHashes: AccountsHashes,
    EpochSlots: struct { u8, EpochSlots },
    LegacyVersion: LegacyVersion,
    Version: Version,
    NodeInstance: NodeInstance,
    DuplicateShred: struct { u16, DuplicateShred },
    SnapshotHashes: SnapshotHashes,
    ContactInfo: ContactInfo,

    pub fn sanitize(self: *const GossipData) !void {
        switch (self.*) {
            inline .LegacyContactInfo,
            .ContactInfo,
            .AccountsHashes,
            .LegacySnapshotHashes,
            .SnapshotHashes,
            .NodeInstance,
            .Version,
            => |*v| {
                try v.sanitize();
            },
            .Vote => |*v| {
                const index = v[0];
                if (index >= MAX_VOTES) {
                    return error.ValueOutOfBounds;
                }

                const vote: Vote = v[1];
                try vote.sanitize();
            },
            .EpochSlots => |*v| {
                const index = v[0];
                if (index >= MAX_EPOCH_SLOTS) {
                    return error.ValueOutOfBounds;
                }

                const value: EpochSlots = v[1];
                try value.sanitize();
            },
            .DuplicateShred => |*v| {
                const index = v[0];
                if (index >= MAX_DUPLICATE_SHREDS) {
                    return error.ValueOutOfBounds;
                }

                const value: DuplicateShred = v[1];
                try value.sanitize();
            },
            .LowestSlot => |*v| {
                const index = v[0];
                if (index >= 1) {
                    return error.ValueOutOfBounds;
                }

                const value: LowestSlot = v[1];
                try value.sanitize();
            },
            else => {
                std.debug.print("sanitize not implemented for type: {s}\n", .{@tagName(self.*)});
                return error.NotImplemented;
            },
        }
    }

    // only used in tests
    pub fn setId(self: *GossipData, id: Pubkey) void {
        switch (self.*) {
            .LegacyContactInfo => |*v| {
                v.id = id;
            },
            .Vote => |*v| {
                v[1].from = id;
            },
            .LowestSlot => |*v| {
                v[1].from = id;
            },
            .LegacySnapshotHashes => |*v| {
                v.from = id;
            },
            .AccountsHashes => |*v| {
                v.from = id;
            },
            .EpochSlots => |*v| {
                v[1].from = id;
            },
            .LegacyVersion => |*v| {
                v.from = id;
            },
            .Version => |*v| {
                v.from = id;
            },
            .NodeInstance => |*v| {
                v.from = id;
            },
            .DuplicateShred => |*v| {
                v[1].from = id;
            },
            .SnapshotHashes => |*v| {
                v.from = id;
            },
            .ContactInfo => |*v| {
                v.pubkey = id;
            },
        }
    }

    pub fn random(rng: std.rand.Random) GossipData {
        const v = rng.intRangeAtMost(u16, 0, 10);
        return GossipData.randomFromIndex(rng, v);
    }

    pub fn randomFromIndex(rng: std.rand.Random, index: usize) GossipData {
        switch (index) {
            0 => {
                return .{ .LegacyContactInfo = LegacyContactInfo.random(rng) };
            },
            1 => {
                return .{ .Vote = .{ rng.intRangeAtMost(u8, 0, MAX_VOTES - 1), Vote.random(rng) } };
            },
            2 => {
                return .{ .EpochSlots = .{ rng.intRangeAtMost(u8, 0, MAX_EPOCH_SLOTS - 1), EpochSlots.random(rng) } };
            },
            3 => {
                return .{ .LowestSlot = .{ 0, LowestSlot.random(rng) } };
            },
            4 => {
                return .{ .LegacySnapshotHashes = LegacySnapshotHashes.random(rng) };
            },
            5 => {
                return .{ .AccountsHashes = AccountsHashes.random(rng) };
            },
            6 => {
                return .{ .LegacyVersion = LegacyVersion.random(rng) };
            },
            7 => {
                return .{ .Version = Version.random(rng) };
            },
            8 => {
                return .{ .NodeInstance = NodeInstance.random(rng) };
            },
            9 => {
                return .{ .SnapshotHashes = SnapshotHashes.random(rng) };
            },
            // 10 => {
            //     return GossipData { .ContactInfo = ContactInfo.random(rng) };
            // },
            else => {
                return .{ .DuplicateShred = .{ rng.intRangeAtMost(u16, 0, MAX_DUPLICATE_SHREDS - 1), DuplicateShred.random(rng) } };
            },
        }
    }

    pub fn gossipAddr(self: *const @This()) ?SocketAddr {
        return switch (self.*) {
            .LegacyContactInfo => |*v| if (v.gossip.isUnspecified()) null else v.gossip,
            .ContactInfo => |*v| v.getSocket(socket_tag.GOSSIP),
            else => null,
        };
    }

    pub fn shredVersion(self: *const @This()) ?u16 {
        return switch (self.*) {
            .LegacyContactInfo => |*v| v.shred_version,
            .ContactInfo => |*v| v.shred_version,
            else => null,
        };
    }
};

pub const LegacyContactInfo = struct {
    id: Pubkey,
    /// gossip address
    gossip: SocketAddr,
    /// address to connect to for replication
    tvu: SocketAddr,
    /// address to forward shreds to
    tvu_forwards: SocketAddr,
    /// address to send repair responses to
    repair: SocketAddr,
    /// transactions address
    tpu: SocketAddr,
    /// address to forward unprocessed transactions to
    tpu_forwards: SocketAddr,
    /// address to which to send bank state requests
    tpu_vote: SocketAddr,
    /// address to which to send JSON-RPC requests
    rpc: SocketAddr,
    /// websocket for JSON-RPC push notifications
    rpc_pubsub: SocketAddr,
    /// address to send repair requests to
    serve_repair: SocketAddr,
    /// latest wallclock picked
    wallclock: u64,
    /// node shred version
    shred_version: u16,

    pub fn sanitize(self: *const LegacyContactInfo) !void {
        try sanitizeWallclock(self.wallclock);
    }

    pub fn default(id: Pubkey) LegacyContactInfo {
        const unspecified_addr = SocketAddr.initIpv4(.{ 0, 0, 0, 0 }, 0);
        const wallclock = getWallclockMs();

        return LegacyContactInfo{
            .id = id,
            .gossip = unspecified_addr,
            .tvu = unspecified_addr,
            .tvu_forwards = unspecified_addr,
            .repair = unspecified_addr,
            .tpu = unspecified_addr,
            .tpu_forwards = unspecified_addr,
            .tpu_vote = unspecified_addr,
            .rpc = unspecified_addr,
            .rpc_pubsub = unspecified_addr,
            .serve_repair = unspecified_addr,
            .wallclock = wallclock,
            .shred_version = 0,
        };
    }

    pub fn random(rng: std.rand.Random) LegacyContactInfo {
        return LegacyContactInfo{
            .id = Pubkey.random(rng),
            .gossip = SocketAddr.random(rng),
            .tvu = SocketAddr.random(rng),
            .tvu_forwards = SocketAddr.random(rng),
            .repair = SocketAddr.random(rng),
            .tpu = SocketAddr.random(rng),
            .tpu_forwards = SocketAddr.random(rng),
            .tpu_vote = SocketAddr.random(rng),
            .rpc = SocketAddr.random(rng),
            .rpc_pubsub = SocketAddr.random(rng),
            .serve_repair = SocketAddr.random(rng),
            .wallclock = getWallclockMs(),
            .shred_version = rng.int(u16),
        };
    }

    /// call ContactInfo.deinit to free
    pub fn toContactInfo(self: *const LegacyContactInfo, allocator: std.mem.Allocator) !ContactInfo {
        var ci = ContactInfo.init(allocator, self.id, self.wallclock, self.shred_version);
        try ci.setSocket(socket_tag.GOSSIP, self.gossip);
        try ci.setSocket(socket_tag.TVU, self.tvu);
        try ci.setSocket(socket_tag.TVU_FORWARDS, self.tvu_forwards);
        try ci.setSocket(socket_tag.REPAIR, self.repair);
        try ci.setSocket(socket_tag.TPU, self.tpu);
        try ci.setSocket(socket_tag.TPU_FORWARDS, self.tpu_forwards);
        try ci.setSocket(socket_tag.TPU_VOTE, self.tpu_vote);
        try ci.setSocket(socket_tag.RPC, self.rpc);
        try ci.setSocket(socket_tag.RPC_PUBSUB, self.rpc_pubsub);
        try ci.setSocket(socket_tag.SERVE_REPAIR, self.serve_repair);
        return ci;
    }

    pub fn fromContactInfo(ci: *const ContactInfo) LegacyContactInfo {
        return .{
            .id = ci.pubkey,
            .gossip = ci.getSocket(socket_tag.GOSSIP) orelse SocketAddr.UNSPECIFIED,
            .tvu = ci.getSocket(socket_tag.TVU) orelse SocketAddr.UNSPECIFIED,
            .tvu_forwards = ci.getSocket(socket_tag.TVU_FORWARDS) orelse SocketAddr.UNSPECIFIED,
            .repair = ci.getSocket(socket_tag.REPAIR) orelse SocketAddr.UNSPECIFIED,
            .tpu = ci.getSocket(socket_tag.TPU) orelse SocketAddr.UNSPECIFIED,
            .tpu_forwards = ci.getSocket(socket_tag.TPU_FORWARDS) orelse SocketAddr.UNSPECIFIED,
            .tpu_vote = ci.getSocket(socket_tag.TPU_VOTE) orelse SocketAddr.UNSPECIFIED,
            .rpc = ci.getSocket(socket_tag.RPC) orelse SocketAddr.UNSPECIFIED,
            .rpc_pubsub = ci.getSocket(socket_tag.RPC_PUBSUB) orelse SocketAddr.UNSPECIFIED,
            .serve_repair = ci.getSocket(socket_tag.SERVE_REPAIR) orelse SocketAddr.UNSPECIFIED,
            .wallclock = ci.wallclock,
            .shred_version = ci.shred_version,
        };
    }
};

pub const Vote = struct {
    from: Pubkey,
    transaction: Transaction,
    wallclock: u64,
    slot: Slot = 0,

    pub const @"!bincode-config:slot" = bincode.FieldConfig(Slot){ .skip = true };

    pub fn random(rng: std.rand.Random) Vote {
        return Vote{
            .from = Pubkey.random(rng),
            .transaction = Transaction.default(),
            .wallclock = getWallclockMs(),
            .slot = rng.int(u64),
        };
    }

    pub fn sanitize(self: *const Vote) !void {
        try sanitizeWallclock(self.wallclock);
        try self.transaction.sanitize();
    }
};

pub const LowestSlot = struct {
    from: Pubkey,
    root: u64, //deprecated
    lowest: u64,
    slots: []u64, //deprecated
    stash: []DeprecatedEpochIncompleteSlots, //deprecated
    wallclock: u64,

    pub fn sanitize(value: *const LowestSlot) !void {
        try sanitizeWallclock(value.wallclock);
        if (value.lowest >= MAX_SLOT) {
            return error.ValueOutOfBounds;
        }
        if (value.root != 0) {
            return error.InvalidValue;
        }
        if (value.slots.len != 0) {
            return error.InvalidValue;
        }
        if (value.stash.len != 0) {
            return error.InvalidValue;
        }
    }

    pub fn random(rng: std.rand.Random) LowestSlot {
        var slots: [0]u64 = .{};
        var stash: [0]DeprecatedEpochIncompleteSlots = .{};
        return LowestSlot{
            .from = Pubkey.random(rng),
            .root = 0,
            .lowest = rng.int(u64),
            .slots = &slots,
            .stash = &stash,
            .wallclock = getWallclockMs(),
        };
    }
};

pub const DeprecatedEpochIncompleteSlots = struct {
    first: u64,
    compression: CompressionType,
    compressed_list: []u8,
};

pub const CompressionType = enum {
    Uncompressed,
    GZip,
    BZip2,
};

pub const LegacySnapshotHashes = AccountsHashes;

const SlotAndHash = @import("../accountsdb/snapshots.zig").SlotAndHash;

pub const AccountsHashes = struct {
    from: Pubkey,
    hashes: []SlotAndHash,
    wallclock: u64,

    pub fn random(rng: std.rand.Random) AccountsHashes {
        var slice: [0]SlotAndHash = .{};
        return AccountsHashes{
            .from = Pubkey.random(rng),
            .hashes = &slice,
            .wallclock = getWallclockMs(),
        };
    }

    pub fn sanitize(value: *const AccountsHashes) !void {
        try sanitizeWallclock(value.wallclock);
        for (value.hashes) |*snapshot_hash| {
            if (snapshot_hash.slot >= MAX_SLOT) {
                return error.ValueOutOfBounds;
            }
        }
    }
};

pub const EpochSlots = struct {
    from: Pubkey,
    slots: []CompressedSlots,
    wallclock: u64,

    pub fn random(rng: std.rand.Random) EpochSlots {
        var slice: [0]CompressedSlots = .{};
        return EpochSlots{
            .from = Pubkey.random(rng),
            .slots = &slice,
            .wallclock = getWallclockMs(),
        };
    }

    pub fn sanitize(value: *const EpochSlots) !void {
        try sanitizeWallclock(value.wallclock);
        for (value.slots) |slot| {
            try slot.sanitize();
        }
    }
};

pub const CompressedSlots = union(enum(u32)) {
    Flate2: Flate2,
    Uncompressed: Uncompressed,

    pub fn sanitize(self: *const CompressedSlots) !void {
        switch (self.*) {
            .Flate2 => |*v| try v.sanitize(),
            .Uncompressed => |*v| try v.sanitize(),
        }
    }
};

pub const Flate2 = struct {
    first_slot: Slot,
    num: usize,
    compressed: []u8,

    pub fn sanitize(self: *const Flate2) !void {
        if (self.first_slot >= MAX_SLOT) {
            return error.ValueOutOfBounds;
        }
        if (self.num >= MAX_SLOT_PER_ENTRY) {
            return error.ValueOutOfBounds;
        }
    }
};

pub const Uncompressed = struct {
    first_slot: Slot,
    num: usize,
    slots: BitVec(u8),

    pub fn sanitize(self: *const Uncompressed) !void {
        if (self.first_slot >= MAX_SLOT) {
            return error.ValueOutOfBounds;
        }
        if (self.num >= MAX_SLOT_PER_ENTRY) {
            return error.ValueOutOfBounds;
        }
        if (self.slots.len % 8 != 0) {
            return error.InvalidValue;
        }
        // TODO: check BitVec.capacity()
    }
};

// TODO: replace logic with another library
pub fn BitVec(comptime T: type) type {
    return struct {
        bits: ?[]T,
        len: usize,
    };
}

pub const LegacyVersion = struct {
    from: Pubkey,
    wallclock: u64,
    version: LegacyVersion1,

    pub fn random(rng: std.rand.Random) LegacyVersion {
        return LegacyVersion{
            .from = Pubkey.random(rng),
            .wallclock = getWallclockMs(),
            .version = LegacyVersion1.random(rng),
        };
    }
};

pub const LegacyVersion1 = struct {
    major: u16,
    minor: u16,
    patch: u16,
    commit: ?u32, // first 4 bytes of the sha1 commit hash

    pub fn random(rng: std.rand.Random) LegacyVersion1 {
        return LegacyVersion1{
            .major = rng.int(u16),
            .minor = rng.int(u16),
            .patch = rng.int(u16),
            .commit = rng.int(u32),
        };
    }
};

pub const Version = struct {
    from: Pubkey,
    wallclock: u64,
    version: LegacyVersion2,

    const Self = @This();

    pub fn init(from: Pubkey, wallclock: u64, version: LegacyVersion2) Self {
        return Self{
            .from = from,
            .wallclock = wallclock,
            .version = version,
        };
    }

    pub fn default(from: Pubkey) Self {
        return Self{
            .from = from,
            .wallclock = getWallclockMs(),
            .version = LegacyVersion2.CURRENT,
        };
    }

    pub fn random(rng: std.rand.Random) Version {
        return Version{
            .from = Pubkey.random(rng),
            .wallclock = getWallclockMs(),
            .version = LegacyVersion2.random(rng),
        };
    }

    pub fn sanitize(self: *const Self) !void {
        try sanitizeWallclock(self.wallclock);
    }
};

pub const LegacyVersion2 = struct {
    major: u16,
    minor: u16,
    patch: u16,
    commit: ?u32, // first 4 bytes of the sha1 commit hash
    feature_set: u32, // first 4 bytes of the FeatureSet identifier

    const Self = @This();

    pub const CURRENT = LegacyVersion2.init(1, 14, 17, 2996451279, 3488713414);

    pub fn random(rng: std.rand.Random) Self {
        return Self{
            .major = rng.int(u16),
            .minor = rng.int(u16),
            .patch = rng.int(u16),
            .commit = rng.int(u32),
            .feature_set = rng.int(u32),
        };
    }

    pub fn init(major: u16, minor: u16, patch: u16, commit: ?u32, feature_set: u32) Self {
        return Self{
            .major = major,
            .minor = minor,
            .patch = patch,
            .commit = commit,
            .feature_set = feature_set,
        };
    }
};

pub const NodeInstance = struct {
    from: Pubkey,
    wallclock: u64,
    timestamp: u64, // Timestamp when the instance was created.
    token: u64, // Randomly generated value at node instantiation.

    const Self = @This();

    pub fn random(rng: std.rand.Random) Self {
        return Self{
            .from = Pubkey.random(rng),
            .wallclock = getWallclockMs(),
            .timestamp = rng.int(u64),
            .token = rng.int(u64),
        };
    }

    pub fn init(from: Pubkey, wallclock: u64) Self {
        var rng = std.rand.DefaultPrng.init(@intCast(std.time.milliTimestamp()));
        return Self{
            .from = from,
            .wallclock = wallclock,
            .timestamp = @intCast(std.time.microTimestamp()),
            .token = rng.random().int(u64),
        };
    }

    pub fn withWallclock(self: *Self, wallclock: u64) Self {
        return Self{
            .from = self.from,
            .wallclock = wallclock,
            .timestamp = self.timestamp,
            .token = self.token,
        };
    }

    pub fn sanitize(self: *const Self) !void {
        try sanitizeWallclock(self.wallclock);
    }
};

pub const ShredType = enum(u8) {
    Data = 0b1010_0101,
    Code = 0b0101_1010,

    /// Enables bincode deserializer to deserialize this data from a single byte instead of 4.
    pub const BincodeSize = u8;

    /// Enables bincode serializer to serialize this data into a single byte instead of 4.
    pub const @"getty.sb" = struct {
        pub fn serialize(
            allocator: ?std.mem.Allocator,
            value: anytype,
            serializer: anytype,
        ) @TypeOf(serializer).Error!@TypeOf(serializer).Ok {
            _ = allocator;
            return try serializer.serializeInt(@intFromEnum(value));
        }
    };
};

pub const DuplicateShred = struct {
    from: Pubkey,
    wallclock: u64,
    slot: Slot,
    shred_index: u32,
    shred_type: ShredType,
    // Serialized DuplicateSlotProof split into chunks.
    num_chunks: u8,
    chunk_index: u8,
    chunk: []u8,

    pub fn random(rng: std.rand.Random) DuplicateShred {
        // NOTE: cant pass around a slice here (since the stack data will get cleared)
        var slice = [0]u8{}; // empty slice
        var num_chunks = rng.intRangeAtMost(u8, 5, 100);
        var chunk_index = rng.intRangeAtMost(u8, 0, num_chunks - 1);

        return DuplicateShred{
            .from = Pubkey.random(rng),
            .wallclock = getWallclockMs(),
            .slot = rng.int(u64),
            .shred_index = rng.int(u32),
            .shred_type = ShredType.Data,
            .num_chunks = num_chunks,
            .chunk_index = chunk_index,
            .chunk = &slice,
        };
    }

    pub fn sanitize(value: *const DuplicateShred) !void {
        try sanitizeWallclock(value.wallclock);
        if (value.chunk_index >= value.num_chunks) {
            return error.ValueOutOfBounds;
        }
    }
};

pub const SnapshotHashes = struct {
    from: Pubkey,
    full: SlotAndHash,
    incremental: []SlotAndHash,
    wallclock: u64,

    pub fn random(rng: std.rand.Random) SnapshotHashes {
        var slice: [0]SlotAndHash = .{};
        return SnapshotHashes{
            .from = Pubkey.random(rng),
<<<<<<< HEAD
            .full = .{ .slot = rng.int(u64), .hash = Hash.random() },
=======
            .full = .{ rng.int(u64), Hash.random(rng) },
>>>>>>> fd10bad1
            .incremental = &slice,
            .wallclock = getWallclockMs(),
        };
    }

    pub fn sanitize(self: *const @This()) !void {
        try sanitizeWallclock(self.wallclock);
        if (self.full.slot >= MAX_SLOT) {
            return error.ValueOutOfBounds;
        }
        for (self.incremental) |inc| {
            if (inc.slot >= MAX_SLOT) {
                return error.ValueOutOfBounds;
            }
            if (self.full.slot >= inc.slot) {
                return error.InvalidValue;
            }
        }
    }
};

pub const socket_tag = struct {
    pub const GOSSIP: u8 = 0;
    pub const REPAIR: u8 = 1;
    pub const RPC: u8 = 2;
    pub const RPC_PUBSUB: u8 = 3;
    pub const SERVE_REPAIR: u8 = 4;
    pub const TPU: u8 = 5;
    pub const TPU_FORWARDS: u8 = 6;
    pub const TPU_FORWARDS_QUIC: u8 = 7;
    pub const TPU_QUIC: u8 = 8;
    pub const TPU_VOTE: u8 = 9;
    pub const TVU: u8 = 10;
    pub const TVU_FORWARDS: u8 = 11;
    pub const TVU_QUIC: u8 = 12;
};
pub const SOCKET_CACHE_SIZE: usize = socket_tag.TVU_QUIC + 1;

pub const ContactInfo = struct {
    pubkey: Pubkey,
    wallclock: u64,
    outset: u64,
    shred_version: u16,
    version: ClientVersion,
    addrs: ArrayList(IpAddr),
    sockets: ArrayList(SocketEntry),
    extensions: ArrayList(Extension),
    cache: [SOCKET_CACHE_SIZE]SocketAddr = socket_addrs_unspecified(),

    pub const @"!bincode-config:cache" = bincode.FieldConfig([SOCKET_CACHE_SIZE]SocketAddr){ .skip = true };
    pub const @"!bincode-config:addrs" = ShortVecArrayListConfig(IpAddr);
    pub const @"!bincode-config:sockets" = ShortVecArrayListConfig(SocketEntry);
    pub const @"!bincode-config:extensions" = ShortVecArrayListConfig(Extension);
    pub const @"!bincode-config:wallclock" = var_int_config_u64;

    const Self = @This();

    pub fn toNodeInstance(self: *Self) NodeInstance {
        return NodeInstance.init(self.Pubkey, @intCast(std.time.milliTimestamp()));
    }

    pub fn deinit(self: Self) void {
        self.addrs.deinit();
        self.sockets.deinit();
        self.extensions.deinit();
    }

    pub fn initSpy(allocator: std.mem.Allocator, id: Pubkey, gossip_socket_addr: SocketAddr, shred_version: u16) !Self {
        var contact_info = Self.init(allocator, id, @intCast(std.time.microTimestamp()), shred_version);
        try contact_info.setSocket(socket_tag.GOSSIP, gossip_socket_addr);
        return contact_info;
    }

    pub fn init(
        allocator: std.mem.Allocator,
        pubkey: Pubkey,
        wallclock: u64,
        shred_version: u16,
    ) Self {
        var outset = @as(u64, @intCast(std.time.microTimestamp()));
        return Self{
            .pubkey = pubkey,
            .wallclock = wallclock,
            .outset = outset,
            .shred_version = shred_version,
            .version = ClientVersion.default(),
            .addrs = ArrayList(IpAddr).init(allocator),
            .sockets = ArrayList(SocketEntry).init(allocator),
            .extensions = ArrayList(void).init(allocator),
            .cache = socket_addrs_unspecified(),
        };
    }

    pub fn initDummyForTest(
        allocator: std.mem.Allocator,
        pubkey: Pubkey,
        wallclock: u64,
        outset: u64,
        shred_version: u16,
    ) ContactInfo {
        var addrs = ArrayList(IpAddr).initCapacity(allocator, 4) catch unreachable;
        var sockets = ArrayList(SocketEntry).initCapacity(allocator, 6) catch unreachable;

        for (0..4) |_| {
            addrs.append(IpAddr.newIpv4(127, 0, 0, 1)) catch unreachable;
        }

        for (0..6) |_| {
            sockets.append(.{ .key = 10, .index = 20, .offset = 30 }) catch unreachable;
        }

        return ContactInfo{
            .pubkey = pubkey,
            .wallclock = wallclock,
            .outset = outset,
            .shred_version = shred_version,
            .version = ClientVersion.new(1, 2, 3, 4, 5, 6),
            .addrs = addrs,
            .sockets = sockets,
            .extensions = ArrayList(Extension).init(allocator),
        };
    }

    pub fn sanitize(self: *const Self) !void {
        try sanitizeWallclock(self.wallclock);
    }

    pub fn getSocket(self: *const Self, key: u8) ?SocketAddr {
        if (self.cache[key].eql(&SocketAddr.UNSPECIFIED)) {
            return null;
        }
        return self.cache[key];
    }

    pub fn setSocket(self: *Self, key: u8, socket_addr: SocketAddr) !void {
        self.removeSocket(key);

        var offset = socket_addr.port();
        var index: ?usize = null;
        for (self.sockets.items, 0..) |socket, idx| {
            offset = std.math.sub(u16, offset, socket.offset) catch {
                index = idx;
                break;
            };
        }

        var entry = SocketEntry.init(key, try self.pushAddr(socket_addr.ip()), offset);

        if (index) |i| {
            self.sockets.items[i].offset -= entry.offset;
            try self.sockets.insert(i, entry);
        } else {
            try self.sockets.append(entry);
        }

        self.cache[key] = socket_addr;
    }

    pub fn removeSocket(self: *Self, key: u8) void {
        // find existing socket index
        var existing_socket_index: ?usize = null;
        for (self.sockets.items, 0..) |socket, idx| {
            if (socket.key == key) {
                existing_socket_index = idx;
                break;
            }
        }
        // if found, remove it, it's associated IpAddr, set cache[key] to unspecified
        if (existing_socket_index) |index| {
            // first we remove this existing socket
            var removed_entry = self.sockets.orderedRemove(index);
            // reset the socket entry offset
            if (index < self.sockets.items.len - 1) {
                var next_entry = self.sockets.items[index];
                next_entry.offset += removed_entry.offset;
            }
            self.removeAddrIfUnused(removed_entry.index);
            self.cache[key] = SocketAddr.unspecified();
        }
    }

    // Add IpAddr if it doesn't already exist otherwise return index
    fn pushAddr(self: *Self, ip_addr: IpAddr) !u8 {
        for (self.addrs.items, 0..) |addr, index| {
            if (addr.eql(&ip_addr)) {
                return std.math.cast(u8, index) orelse return error.IpAddrsSaturated;
            }
        }
        try self.addrs.append(ip_addr);
        return std.math.cast(u8, self.addrs.items.len - 1) orelse return error.IpAddrsSaturated;
    }

    pub fn removeAddrIfUnused(self: *Self, index: usize) void {
        for (self.sockets.items) |socket| {
            if (socket.index == index) {
                // exit because there's an existing socket entry that refs that addr index
                return;
            }
        }
        _ = self.addrs.orderedRemove(index);
        // now we reorder indexes in socket entries that are greater than this index
        for (self.sockets.items) |*socket| {
            if (socket.index > index) {
                socket.index -= 1;
            }
        }
    }

    pub fn clone(self: *const Self) error{OutOfMemory}!Self {
        return .{
            .pubkey = self.pubkey,
            .wallclock = self.wallclock,
            .outset = self.outset,
            .shred_version = self.shred_version,
            .version = self.version,
            .addrs = try self.addrs.clone(),
            .sockets = try self.sockets.clone(),
            .extensions = try self.extensions.clone(),
            .cache = self.cache,
        };
    }
};

/// This exists for future proofing to allow easier additions to ContactInfo.
/// Currently, ContactInfo has no extensions.
/// This may be changed in the future to a union or enum as extensions are added.
const Extension = void;

const NodePort = union(enum) {
    gossip: network.EndPoint,
    repair: network.EndPoint,
    rpc: network.EndPoint,
    rpc_pubsub: network.EndPoint,
    serve_repair: network.EndPoint,
    tpu: network.EndPoint,
    tpu_forwards: network.EndPoint,
    tpu_forwards_quic: network.EndPoint,
    tpu_quic: network.EndPoint,
    tpu_vote: network.EndPoint,
    tvu: network.EndPoint,
    tvu_forwards: network.EndPoint,
    tvu_quic: network.EndPoint,
};

const Sockets = struct {
    gossip: UdpSocket,
    ip_echo: ?TcpListener,
    tvu: ArrayList(UdpSocket),
    tvu_forwards: ArrayList(UdpSocket),
    tpu: ArrayList(UdpSocket),
    tpu_forwards: ArrayList(UdpSocket),
    tpu_vote: ArrayList(UdpSocket),
    broadcast: ArrayList(UdpSocket),
    repair: UdpSocket,
    retransmit_sockets: ArrayList(UdpSocket),
    serve_repair: UdpSocket,
    ancestor_hashes_requests: UdpSocket,
    tpu_quic: UdpSocket,
    tpu_forwards_quic: UdpSocket,
};

pub const SocketEntry = struct {
    key: u8, // GossipMessageidentifier, e.g. tvu, tpu, etc
    index: u8, // IpAddr index in the accompanying addrs vector.
    offset: u16, // Port offset with respect to the previous entry.

    pub const @"!bincode-config:offset" = var_int_config_u16;

    const Self = @This();

    pub fn init(key: u8, index: u8, offset: u16) Self {
        return Self{
            .key = key,
            .index = index,
            .offset = offset,
        };
    }

    pub fn eql(self: *const Self, other: *const Self) bool {
        return self.key == other.key and
            self.index == other.index and
            self.offset == other.offset;
    }
};

fn socket_addrs_unspecified() [13]SocketAddr {
    return .{
        SocketAddr.unspecified(),
        SocketAddr.unspecified(),
        SocketAddr.unspecified(),
        SocketAddr.unspecified(),
        SocketAddr.unspecified(),
        SocketAddr.unspecified(),
        SocketAddr.unspecified(),
        SocketAddr.unspecified(),
        SocketAddr.unspecified(),
        SocketAddr.unspecified(),
        SocketAddr.unspecified(),
        SocketAddr.unspecified(),
        SocketAddr.unspecified(),
    };
}

test "gossip.data: new contact info" {
    var seed: u64 = @intCast(std.time.milliTimestamp());
    var rand = std.rand.DefaultPrng.init(seed);
    const rng = rand.random();

    var ci = ContactInfo.init(testing.allocator, Pubkey.random(rng), @as(u64, @intCast(std.time.microTimestamp())), 0);
    defer ci.deinit();
}

test "gossip.data: socketaddr bincode serialize matches rust" {
    const Tmp = struct {
        addr: SocketAddr,
    };
    const tmp = Tmp{ .addr = SocketAddr.initIpv4(.{ 127, 0, 0, 1 }, 1234) };
    var buf = [_]u8{0} ** 1024;
    var bytes = try bincode.writeToSlice(buf[0..], tmp, bincode.Params.standard);

    // #[derive(Serialize, Debug, Clone, Copy)]
    // pub struct Tmp {
    //     addr: SocketAddr
    // }
    // let tmp = Tmp { addr: socketaddr!(Ipv4Addr::LOCALHOST, 1234) };
    // println!("{:?}", bincode::serialize(&tmp).unwrap());

    // Enum discriminants are encoded as u32 (4 leading zeros)
    const rust_bytes = [_]u8{ 0, 0, 0, 0, 127, 0, 0, 1, 210, 4 };
    try testing.expectEqualSlices(u8, rust_bytes[0..rust_bytes.len], bytes);
}

test "gossip.data: set & get socket on contact info" {
    var seed: u64 = @intCast(std.time.milliTimestamp());
    var rand = std.rand.DefaultPrng.init(seed);
    const rng = rand.random();

    var ci = ContactInfo.init(testing.allocator, Pubkey.random(rng), @as(u64, @intCast(std.time.microTimestamp())), 0);
    defer ci.deinit();
    try ci.setSocket(socket_tag.RPC, SocketAddr.initIpv4(.{ 127, 0, 0, 1 }, 8899));

    var set_socket = ci.getSocket(socket_tag.RPC);
    try testing.expect(set_socket.?.eql(&SocketAddr.initIpv4(.{ 127, 0, 0, 1 }, 8899)));
    try testing.expect(ci.addrs.items[0].eql(&IpAddr.newIpv4(127, 0, 0, 1)));
    try testing.expect(ci.sockets.items[0].eql(&SocketEntry.init(socket_tag.RPC, 0, 8899)));
}

test "gossip.data: contact info bincode serialize matches rust bincode" {
    var rust_contact_info_serialized_bytes = [_]u8{
        57,  54, 18,  6,  106, 202, 13, 245, 224, 235, 33,  252, 254, 251, 161, 17, 248, 108, 25,  214, 169,
        154, 91, 101, 17, 121, 235, 82, 175, 197, 144, 145, 100, 200, 0,   0,   0,  0,   0,   0,   0,   44,
        1,   1,  2,   3,  4,   0,   0,  0,   5,   0,   0,   0,   6,   4,   0,   0,  0,   0,   127, 0,   0,
        1,   0,  0,   0,  0,   127, 0,  0,   1,   0,   0,   0,   0,   127, 0,   0,  1,   0,   0,   0,   0,
        127, 0,  0,   1,  6,   10,  20, 30,  10,  20,  30,  10,  20,  30,  10,  20, 30,  10,  20,  30,  10,
        20,  30, 0,
    };

    var pubkey = Pubkey.fromString("4rL4RCWHz3iNCdCaveD8KcHfV9YWGsqSHFPo7X2zBNwa") catch unreachable;
    var ci = ContactInfo.initDummyForTest(testing.allocator, pubkey, 100, 200, 300);
    defer ci.deinit();

    var buf = std.ArrayList(u8).init(testing.allocator);
    bincode.write(null, buf.writer(), ci, bincode.Params.standard) catch unreachable;
    defer buf.deinit();

    try testing.expect(std.mem.eql(u8, &rust_contact_info_serialized_bytes, buf.items));

    var stream = std.io.fixedBufferStream(buf.items);
    var ci2 = try bincode.read(testing.allocator, ContactInfo, stream.reader(), bincode.Params.standard);
    defer bincode.free(testing.allocator, ci2);

    try testing.expect(ci2.addrs.items.len == 4);
    try testing.expect(ci2.sockets.items.len == 6);
    try testing.expect(ci2.pubkey.equals(&ci.pubkey));
    try testing.expect(ci2.outset == ci.outset);
}

test "gossip.data: ContactInfo bincode roundtrip maintains data integrity" {
    var contact_info_bytes_from_mainnet = [109]u8{
        168, 36,  147, 159, 43,  110, 51,  177, 21,  191, 96,  206,
        25,  12,  133, 238, 147, 223, 2,   133, 105, 29,  83,  234,
        44,  111, 123, 246, 244, 15,  167, 219, 185, 175, 235, 255,
        204, 49,  220, 224, 176, 3,   13,  13,  6,   0,   242, 150,
        1,   17,  9,   0,   0,   0,   0,   22,  194, 36,  85,  0,
        1,   0,   0,   0,   0,   34,  221, 220, 125, 12,  0,   0,
        192, 62,  10,  0,   1,   11,  0,   1,   5,   0,   1,   6,
        0,   1,   9,   0,   1,   4,   0,   3,   8,   0,   1,   7,
        0,   1,   1,   0,   1,   2,   0,   248, 6,   3,   0,   1,
        0,
    };

    var stream = std.io.fixedBufferStream(&contact_info_bytes_from_mainnet);
    var ci2 = try bincode.read(testing.allocator, ContactInfo, stream.reader(), bincode.Params.standard);
    defer bincode.free(testing.allocator, ci2);

    var buf = std.ArrayList(u8).init(testing.allocator);
    bincode.write(null, buf.writer(), ci2, bincode.Params.standard) catch unreachable;
    defer buf.deinit();

    try testing.expect(std.mem.eql(u8, buf.items, &contact_info_bytes_from_mainnet));
}

test "gossip.data: SocketEntry serializer works" {
    testing.log_level = .debug;

    var se = SocketEntry.init(3, 3, 30304);

    var buf = std.ArrayList(u8).init(testing.allocator);
    defer buf.deinit();
    try bincode.write(null, buf.writer(), se, bincode.Params.standard);

    var stream = std.io.fixedBufferStream(buf.items);
    var other_se = try bincode.read(testing.allocator, SocketEntry, stream.reader(), bincode.Params.standard);

    try testing.expect(other_se.index == se.index);
    try testing.expect(other_se.key == se.key);
    try testing.expect(other_se.offset == se.offset);
}

test "gossip.data: test sig verify duplicateShreds" {
    var keypair = try KeyPair.create([_]u8{1} ** 32);
    var pubkey = Pubkey.fromPublicKey(&keypair.public_key);
    var rng = std.rand.DefaultPrng.init(0);
    var data = DuplicateShred.random(rng.random());
    data.from = pubkey;

    var value = try SignedGossipData.initSigned(GossipData{ .DuplicateShred = .{ 0, data } }, &keypair);

    try std.testing.expect(try value.verify(pubkey));
}

test "gossip.data: test sanitize GossipData" {
    var rng = std.rand.DefaultPrng.init(0);
    var rand = rng.random();

    for (0..4) |i| {
        const data = GossipData.randomFromIndex(rand, i);
        data.sanitize() catch {};
    }
}

test "gossip.data: test SignedGossipData label() and id() methods" {
    var kp_bytes = [_]u8{1} ** 32;
    var kp = try KeyPair.create(kp_bytes);
    const pk = kp.public_key;
    var id = Pubkey.fromPublicKey(&pk);

    var legacy_contact_info = LegacyContactInfo.default(id);
    legacy_contact_info.wallclock = 0;

    var value = try SignedGossipData.initSigned(GossipData{
        .LegacyContactInfo = legacy_contact_info,
    }, &kp);

    try std.testing.expect(value.id().equals(&id));
    try std.testing.expect(value.label().LegacyContactInfo.equals(&id));
}

test "gossip.data: pubkey matches rust" {
    var kp_bytes = [_]u8{1} ** 32;
    const kp = try KeyPair.create(kp_bytes);
    const pk = kp.public_key;
    const id = Pubkey.fromPublicKey(&pk);

    const rust_bytes = [_]u8{
        138, 136, 227, 221, 116, 9,   241, 149, 253, 82,  219, 45, 60,  186, 93,  114,
        202, 103, 9,   191, 29,  148, 18,  27,  243, 116, 136, 1,  180, 15,  111, 92,
    };
    var buf = [_]u8{0} ** 1024;
    var bytes = try bincode.writeToSlice(buf[0..], id, bincode.Params.standard);
    try std.testing.expectEqualSlices(u8, rust_bytes[0..], bytes[0..bytes.len]);

    var out = try bincode.readFromSlice(std.testing.allocator, Pubkey, buf[0..], bincode.Params.standard);
    try std.testing.expectEqual(id, out);
}

test "gossip.data: contact info serialization matches rust" {
    var kp_bytes = [_]u8{1} ** 32;
    const kp = try KeyPair.create(kp_bytes);
    const pk = kp.public_key;
    const id = Pubkey.fromPublicKey(&pk);

    const gossip_addr = SocketAddr.initIpv4(.{ 127, 0, 0, 1 }, 1234);

    var buf = [_]u8{0} ** 1024;

    var legacy_contact_info = LegacyContactInfo.default(id);
    legacy_contact_info.gossip = gossip_addr;
    legacy_contact_info.id = id;
    legacy_contact_info.wallclock = 0;

    var contact_info_rust = [_]u8{
        138, 136, 227, 221, 116, 9,   241, 149, 253, 82,  219, 45, 60,  186, 93,  114,
        202, 103, 9,   191, 29,  148, 18,  27,  243, 116, 136, 1,  180, 15,  111, 92,
        0,   0,   0,   0,   127, 0,   0,   1,   210, 4,   0,   0,  0,   0,   0,   0,
        0,   0,   0,   0,   0,   0,   0,   0,   0,   0,   0,   0,  0,   0,   0,   0,
        0,   0,   0,   0,   0,   0,   0,   0,   0,   0,   0,   0,  0,   0,   0,   0,
        0,   0,   0,   0,   0,   0,   0,   0,   0,   0,   0,   0,  0,   0,   0,   0,
        0,   0,   0,   0,   0,   0,   0,   0,   0,   0,   0,   0,  0,   0,   0,   0,
        0,   0,   0,   0,   0,   0,   0,   0,   0,   0,   0,   0,  0,   0,   0,   0,
        0,   0,   0,   0,   0,   0,   0,   0,   0,   0,   0,   0,  0,   0,
    };
    var bytes = try bincode.writeToSlice(buf[0..], legacy_contact_info, bincode.Params.standard);
    try std.testing.expectEqualSlices(u8, bytes[0..bytes.len], &contact_info_rust);
}

test "gossip.data: gossip data serialization matches rust" {
    var kp_bytes = [_]u8{1} ** 32;
    const kp = try KeyPair.create(kp_bytes);
    const pk = kp.public_key;
    const id = Pubkey.fromPublicKey(&pk);

    const gossip_addr = SocketAddr.initIpv4(.{ 127, 0, 0, 1 }, 1234);

    var legacy_contact_info = LegacyContactInfo.default(id);
    legacy_contact_info.gossip = gossip_addr;
    legacy_contact_info.wallclock = 0;

    var gossip_data = GossipData{
        .LegacyContactInfo = legacy_contact_info,
    };

    var buf = [_]u8{0} ** 1024;
    var rust_gossip_data = [_]u8{
        0,   0,  0,   0,   138, 136, 227, 221, 116, 9,  241, 149, 253, 82,  219, 45,  60,
        186, 93, 114, 202, 103, 9,   191, 29,  148, 18, 27,  243, 116, 136, 1,   180, 15,
        111, 92, 0,   0,   0,   0,   127, 0,   0,   1,  210, 4,   0,   0,   0,   0,   0,
        0,   0,  0,   0,   0,   0,   0,   0,   0,   0,  0,   0,   0,   0,   0,   0,   0,
        0,   0,  0,   0,   0,   0,   0,   0,   0,   0,  0,   0,   0,   0,   0,   0,   0,
        0,   0,  0,   0,   0,   0,   0,   0,   0,   0,  0,   0,   0,   0,   0,   0,   0,
        0,   0,  0,   0,   0,   0,   0,   0,   0,   0,  0,   0,   0,   0,   0,   0,   0,
        0,   0,  0,   0,   0,   0,   0,   0,   0,   0,  0,   0,   0,   0,   0,   0,   0,
        0,   0,  0,   0,   0,   0,   0,   0,   0,   0,
    };
    var bytes = try bincode.writeToSlice(buf[0..], gossip_data, bincode.Params.standard);
    try std.testing.expectEqualSlices(u8, bytes[0..bytes.len], rust_gossip_data[0..bytes.len]);
}

test "gossip.data: random gossip data" {
    var seed: u64 = @intCast(std.time.milliTimestamp());
    var rand = std.rand.DefaultPrng.init(seed);
    const rng = rand.random();

    var buf: [1000]u8 = undefined;

    {
        const data = LegacyContactInfo.random(rng);
        const result = try bincode.writeToSlice(&buf, data, bincode.Params.standard);
        _ = result;
    }
    {
        const data = EpochSlots.random(rng);
        const result = try bincode.writeToSlice(&buf, data, bincode.Params.standard);
        _ = result;
    }
    {
        const data = Vote.random(rng);
        const result = try bincode.writeToSlice(&buf, data, bincode.Params.standard);
        _ = result;
    }
    {
        const data = DuplicateShred.random(rng);
        const result = try bincode.writeToSlice(&buf, data, bincode.Params.standard);
        _ = result;
    }
    {
        const data = GossipData.random(rng);
        const result = try bincode.writeToSlice(&buf, data, bincode.Params.standard);
        _ = result;
    }
}

test "gossip.data: LegacyContactInfo <-> ContactInfo roundtrip" {
    var seed: u64 = @intCast(std.time.milliTimestamp());
    var rand = std.rand.DefaultPrng.init(seed);
    const rng = rand.random();

    const start = LegacyContactInfo.random(rng);
    const ci = try start.toContactInfo(std.testing.allocator);
    defer ci.deinit();
    const end = LegacyContactInfo.fromContactInfo(&ci);

    try std.testing.expect(std.meta.eql(start, end));
}

test "gossip.data: sanitize valid ContactInfo works" {
    var rand = std.rand.DefaultPrng.init(871329);
    const rng = rand.random();
    const info = ContactInfo.initDummyForTest(std.testing.allocator, Pubkey.random(rng), 100, 123, 246);
    defer info.deinit();
    const data = GossipData{ .ContactInfo = info };
    try data.sanitize();
}

test "gossip.data: sanitize invalid ContactInfo has error" {
    var rand = std.rand.DefaultPrng.init(3414214);
    const rng = rand.random();
    const info = ContactInfo.initDummyForTest(std.testing.allocator, Pubkey.random(rng), 1_000_000_000_000_000, 123, 246);
    defer info.deinit();
    const data = GossipData{ .ContactInfo = info };
    if (data.sanitize()) |_| return error.ExpectedError else |_| {}
}

test "gossip.data: sanitize valid NodeInstance works" {
    var rand = std.rand.DefaultPrng.init(23523413);
    const rng = rand.random();
    const instance = NodeInstance.random(rng);
    const data = GossipData{ .NodeInstance = instance };
    try data.sanitize();
}

test "gossip.data: sanitize invalid NodeInstance has error" {
    var rand = std.rand.DefaultPrng.init(524145234);
    const rng = rand.random();
    var instance = NodeInstance.random(rng);
    instance.wallclock = 1_000_000_000_487_283;
    const data = GossipData{ .NodeInstance = instance };
    if (data.sanitize()) |_| return error.ExpectedError else |_| {}
}

test "gossip.data: sanitize valid SnapshotHashes works" {
    var rand = std.rand.DefaultPrng.init(23523413);
    const rng = rand.random();
    var instance = SnapshotHashes.random(rng);
    instance.full.slot = 1000;
    const data = GossipData{ .SnapshotHashes = instance };
    try data.sanitize();
}

test "gossip.data: sanitize invalid SnapshotHashes full slot has error" {
    var rand = std.rand.DefaultPrng.init(524145234);
    const rng = rand.random();
    var instance = SnapshotHashes.random(rng);
    instance.full.slot = 1_000_000_000_487_283;
    const data = GossipData{ .SnapshotHashes = instance };
    if (data.sanitize()) |_| return error.ExpectedError else |_| {}
}

test "gossip.data: sanitize invalid SnapshotHashes incremental slot has error" {
    var rand = std.rand.DefaultPrng.init(524145234);
    const rng = rand.random();
    var incremental: [1]SlotAndHash = .{.{ .slot = 1_000_000_000_487_283, .hash = Hash.default() }};
    var instance = SnapshotHashes.random(rng);
    instance.incremental = &incremental;
    const data = GossipData{ .SnapshotHashes = instance };
    if (data.sanitize()) |_| return error.ExpectedError else |_| {}
}

test "gossip.data: sanitize SnapshotHashes full > incremental has error" {
    var rand = std.rand.DefaultPrng.init(524145234);
    const rng = rand.random();
    var incremental: [1]SlotAndHash = .{.{ .slot = 1, .hash = Hash.default() }};
    var instance = SnapshotHashes.random(rng);
    instance.full.slot = 2;
    instance.incremental = &incremental;
    const data = GossipData{ .SnapshotHashes = instance };
    if (data.sanitize()) |_| return error.ExpectedError else |_| {}
}<|MERGE_RESOLUTION|>--- conflicted
+++ resolved
@@ -916,11 +916,7 @@
         var slice: [0]SlotAndHash = .{};
         return SnapshotHashes{
             .from = Pubkey.random(rng),
-<<<<<<< HEAD
-            .full = .{ .slot = rng.int(u64), .hash = Hash.random() },
-=======
-            .full = .{ rng.int(u64), Hash.random(rng) },
->>>>>>> fd10bad1
+            .full = .{ .slot = rng.int(u64), .hash = Hash.random(rng) },
             .incremental = &slice,
             .wallclock = getWallclockMs(),
         };
