//! Generic type reflection.

const std = @import("std");

/// Tuple type representing the args of a function. This is
/// the type you are required to pass into the @call builtin.
///
/// ```zig
/// fn doThing(name: []const u8, count: usize) !u64 { ... }
///
/// ParamsTuple(doThing) == struct { []const u8, usize }
///
/// const args: ParamsTuple(doThing) = undefined;
/// const out: u64 = try @call(.auto, doThing, args);
/// ```
pub fn ParamsTuple(comptime function: anytype) type {
    const params = @typeInfo(@TypeOf(function)).Fn.params;
    var fields: [params.len]std.builtin.Type.StructField = undefined;
    for (params, 0..) |param, i| {
        fields[i] = .{
            .name = std.fmt.comptimePrint("{}", .{i}),
            .type = param.type.?,
            .default_value = null,
            .is_comptime = false,
            .alignment = 0,
        };
    }
    return @Type(.{ .Struct = std.builtin.Type.Struct{
        .layout = .auto,
        .fields = &fields,
        .is_tuple = true,
        .decls = &.{},
    } });
}

<<<<<<< HEAD
/// Gets the return type of a function or function pointer
pub fn Return(comptime FnPtr: type) type {
    return switch (@typeInfo(FnPtr)) {
        .Fn => |fun| fun.return_type.?,
        .Pointer => |ptr| @typeInfo(ptr.child).Fn.return_type.?,
        else => @compileError("not a function or function pointer"),
    };
}

pub fn fieldNames(comptime Struct: type) [@typeInfo(Struct).Struct.fields.len][:0]const u8 {
    const fields = @typeInfo(Struct).Struct.fields;
    var names: [fields.len][:0]const u8 = undefined;
    for (fields, 0..) |field, i| {
        names[i] = field.name;
    }
    return names;
=======
pub const AllocManagement = enum {
    managed,
    unmanaged,
};

pub const ArrayListInfo = struct {
    Elem: type,
    alignment: usize,
    management: AllocManagement,
};

/// Returns information about `T` if it is either of:
/// * `std.ArrayListAligned(Elem, alignment)`
/// * `std.ArrayListAlignedUnmanaged(Elem, alignment)`
/// and null otherwise.
pub fn arrayListInfo(comptime T: type) ?ArrayListInfo {
    if (@typeInfo(T) != .Struct) return null;
    if (!@hasDecl(T, "Slice")) return null;
    if (@TypeOf(T.Slice) != type) return null;
    const ptr_info = switch (@typeInfo(T.Slice)) {
        .Pointer => |info| info,
        else => return null,
    };
    if (ptr_info.size != .Slice) return null;
    if (ptr_info.alignment > std.math.maxInt(usize)) return null;
    const alignment = if (@sizeOf(ptr_info.child) != 0) ptr_info.alignment else null;
    const management: AllocManagement = switch (T) {
        std.ArrayListAligned(ptr_info.child, alignment) => .managed,
        std.ArrayListAlignedUnmanaged(ptr_info.child, alignment) => .unmanaged,
        else => return null,
    };
    return .{
        .Elem = ptr_info.child,
        .alignment = ptr_info.alignment,
        .management = management,
    };
}

pub const HashMapInfo = struct {
    Key: type,
    Value: type,
    Context: type,
    kind: Kind,
    management: AllocManagement,

    pub const Kind = union(enum) {
        /// `std.ArrayHashMap`|`std.ArrayHashMapUnmanaged`
        /// The `store_hash` parameter
        array: bool,
        /// `std.HashMap`|`std.HashMapUnmanaged`
        /// The `max_load_percentage` parameter
        unordered: std.math.IntFittingRange(1, 99),
    };
};

pub fn hashMapInfo(comptime T: type) ?HashMapInfo {
    if (@typeInfo(T) != .Struct) return null;

    if (!@hasDecl(T, "KV")) return null;
    if (@TypeOf(T.KV) != type) return null;
    const KV = T.KV;

    if (!@hasDecl(T, "Hash")) return null;
    if (@TypeOf(T.Hash) != type) return null;
    const Hash = T.Hash;

    if (!@hasField(KV, "key")) return null;
    if (!@hasField(KV, "value")) return null;

    const Key = @TypeOf(@as(KV, undefined).key);
    const Value = @TypeOf(@as(KV, undefined).value);

    const management: AllocManagement = blk: {
        const is_managed = @hasDecl(T, "Unmanaged") and @TypeOf(T.Unmanaged) == type;
        const is_unmanaged = @hasDecl(T, "Managed") and @TypeOf(T.Managed) == type;
        if (is_managed and is_unmanaged) return null;
        if (is_unmanaged) break :blk .unmanaged;
        if (is_managed) break :blk .managed;
        return null;
    };
    const Managed = switch (management) {
        .managed => T,
        .unmanaged => T.Managed,
    };
    if (@typeInfo(Managed) != .Struct) return null;
    if (!@hasField(Managed, "ctx")) return null;
    const Context = @TypeOf(@as(Managed, undefined).ctx);

    const HashMapFn, const ArrayHashMapFn = switch (management) {
        .managed => .{ std.HashMap, std.ArrayHashMap },
        .unmanaged => .{ std.HashMapUnmanaged, std.ArrayHashMapUnmanaged },
    };

    switch (Hash) {
        u32, void => {
            const store_hash: bool = switch (Hash) {
                u32 => true,
                void => false,
                else => unreachable,
            };
            const Expected = ArrayHashMapFn(Key, Value, Context, store_hash);
            if (T != Expected) return null;
            return .{
                .Key = Key,
                .Value = Value,
                .Context = Context,
                .kind = .{ .array = store_hash },
                .management = management,
            };
        },
        u64 => {
            if (T == HashMapFn(Key, Value, Context, std.hash_map.default_max_load_percentage)) return .{
                .Key = Key,
                .Value = Value,
                .Context = Context,
                .kind = .{ .unordered = std.hash_map.default_max_load_percentage },
                .management = management,
            };
            @setEvalBranchQuota(99 * 1000 * 2 + 1);
            for (1..100) |load_pctg| {
                if (load_pctg == std.hash_map.default_max_load_percentage) continue;
                if (T == HashMapFn(Key, Value, Context, load_pctg)) return .{
                    .Key = Key,
                    .Value = Value,
                    .Context = Context,
                    .kind = .{ .unordered = load_pctg },
                    .management = management,
                };
            }
            return null;
        },
        else => return null,
    }
}

pub inline fn defaultValue(comptime field: std.builtin.Type.StructField) ?field.type {
    comptime {
        const ptr = field.default_value orelse return null;
        return comptimeZeroSizePtrCast(field.type, ptr);
    }
}

/// This facilitates casts from a comptime type-erased pointer to zero-sized types,
/// such as `type`, `comptime_int`, `comptime_float`, `@TypeOf(.enum_literal)`, and
/// composites thereof.
pub inline fn comptimeZeroSizePtrCast(comptime T: type, comptime ptr: *const anyopaque) T {
    comptime {
        const Dummy = @Type(.{ .Struct = .{
            .layout = .auto,
            .backing_integer = null,
            .decls = &.{},
            .is_tuple = false,
            .fields = &.{.{
                .name = "value",
                .type = T,
                .default_value = ptr,
                .is_comptime = true,
                .alignment = 0,
            }},
        } });
        const dummy: Dummy = .{};
        return dummy.value;
    }
>>>>>>> b7e97d5f
}<|MERGE_RESOLUTION|>--- conflicted
+++ resolved
@@ -33,7 +33,6 @@
     } });
 }
 
-<<<<<<< HEAD
 /// Gets the return type of a function or function pointer
 pub fn Return(comptime FnPtr: type) type {
     return switch (@typeInfo(FnPtr)) {
@@ -50,7 +49,8 @@
         names[i] = field.name;
     }
     return names;
-=======
+}
+
 pub const AllocManagement = enum {
     managed,
     unmanaged,
@@ -214,5 +214,4 @@
         const dummy: Dummy = .{};
         return dummy.value;
     }
->>>>>>> b7e97d5f
 }