const std = @import("std");

const Allocator = std.mem.Allocator;
const Atomic = std.atomic.Atomic;
const Condition = std.Thread.Condition;
const Mutex = std.Thread.Mutex;

const ThreadPool = @import("../sync/thread_pool.zig").ThreadPool;
const Batch = ThreadPool.Batch;

/// Spawns tasks and returns a list of threads
/// task function should take {params} ++ {start_index, end_index, thread_id}
pub fn spawnThreadTasks(
    allocator: std.mem.Allocator,
    f: anytype,
    params: anytype,
    data_len: usize,
    max_n_threads: usize,
) !std.ArrayList(std.Thread) {
    var chunk_size = data_len / max_n_threads;
    var n_threads = max_n_threads;
    if (chunk_size == 0) {
        n_threads = 1;
        chunk_size = data_len;
    }

    var handles = try std.ArrayList(std.Thread).initCapacity(allocator, n_threads);

    var start_index: usize = 0;
    var end_index: usize = 0;
    for (0..n_threads) |thread_id| {
        if (thread_id == (n_threads - 1)) {
            end_index = data_len;
        } else {
            end_index = start_index + chunk_size;
        }
        const handle = try std.Thread.spawn(.{}, f, params ++ .{ start_index, end_index, thread_id });
        handles.appendAssumeCapacity(handle);

        start_index = end_index;
    }

    return handles;
}

pub fn ThreadPoolTask(
    comptime EntryType: type,
) type {
    return struct {
        task: ThreadPool.Task,
        entry: EntryType,
        done: std.atomic.Value(bool) = std.atomic.Value(bool).init(true),

        const Self = @This();

        pub fn init(allocator: std.mem.Allocator, capacity: usize) ![]Self {
            const tasks = try allocator.alloc(Self, capacity);
            for (tasks) |*t| {
                t.* = .{
                    .entry = undefined,
                    .task = .{ .callback = Self.callback },
                };
            }
            return tasks;
        }

<<<<<<< HEAD
        fn callback(task: *ThreadPool.Task) void {
            var self = @fieldParentPtr(Self, "task", task);
            std.debug.assert(!self.done.load(std.atomic.Ordering.Acquire));
=======
        fn callback(task: *Task) void {
            var self: *Self = @fieldParentPtr("task", task);
            std.debug.assert(!self.done.load(.acquire));
>>>>>>> 726b6fa5
            defer {
                self.done.store(true, .release);
            }
            self.entry.callback() catch |err| {
                std.debug.print("{s} error: {}\n", .{ @typeName(EntryType), err });
                return;
            };
        }

        pub fn queue(thread_pool: *ThreadPool, tasks: []Self, entry: EntryType) void {
            var task_i: usize = 0;
            var task_ptr = &tasks[task_i];
            while (!task_ptr.done.load(.acquire)) {
                task_i = (task_i + 1) % tasks.len;
                task_ptr = &tasks[task_i];
            }
            task_ptr.done.store(false, .release);
            task_ptr.entry = entry;

            const batch = Batch.from(&task_ptr.task);
            thread_pool.schedule(batch);
        }
    };
}

/// Wrapper for ThreadPool to run many tasks of the same type.
///
/// TaskType should have a method `run (*TaskType) void`
///
/// TODO: this should be able to work with a pre-existing thread pool.
/// Ideally this could also impose its own constraint of concurrent tasks of its own,
/// without having to spawn extra threads to monitor those threads, and without
/// blocking callers. not sure if possible, but try to balance those values.
pub fn HomogeneousThreadPool(comptime TaskType: type) type {
    // the task's return type
    const TaskResult = @typeInfo(@TypeOf(TaskType.run)).Fn.return_type.?;

    // compatibility layer between user-defined TaskType and ThreadPool's Task type,
    const TaskAdapter = struct {
        /// logic to pass to underlying thread pool
        pool_task: ThreadPool.Task = .{ .callback = Self.run },

        /// whether the task has completed.
        /// do not touch without locking the mutex.
        done: bool = false,
        /// locks done to avoid infinite wait on the condition
        /// due to a potential race condition.
        done_lock: Mutex = .{},
        /// broadcasts to joiners when done becomes true
        done_notifier: Condition = .{},

        /// The task's inputs and state.
        /// TaskType.run is the task's logic, which uses the data in this struct.
        typed_task: TaskType,
        
        /// the return value of the task
        /// - points to undefined data until the task is complete
        /// - memory address may become invalid after task is joined, if caller decides to deinit results
        result: *TaskResult,

        const Self = @This();

        fn run(pool_task: *ThreadPool.Task) void {
            var self = @fieldParentPtr(Self, "pool_task", pool_task);

            self.result.* = self.typed_task.run();

            // signal completion
            self.done_lock.lock();
            self.done = true;
            self.done_notifier.broadcast();
            self.done_lock.unlock();
        }

        /// blocks until the task is complete.
        fn join(self: *Self) void {
            self.done_lock.lock();
            while (!self.done) self.done_notifier.wait(&self.done_lock);
            self.done_lock.unlock();
        }
    };

    return struct {
        allocator: std.mem.Allocator,
        pool: ThreadPool,
        tasks: std.ArrayList(TaskAdapter),
        results: std.ArrayList(TaskResult),

        pub const Task = TaskType;

        const Self = @This();

        pub fn init(allocator: std.mem.Allocator, num_threads: u32) Self {
            return .{
                .allocator = allocator,
                .pool = ThreadPool.init(.{ .max_threads = num_threads }),
                .tasks = std.ArrayList(TaskAdapter).init(allocator),
                .results = std.ArrayList(TaskResult).init(allocator),
            };
        }

        pub fn deinit(self: *Self) void {
            self.pool.shutdown();
            self.tasks.deinit();
            self.results.deinit();
            self.pool.deinit();
        }

        pub fn schedule(self: *Self, typed_task: TaskType) Allocator.Error!void {
            const result = try self.results.addOne();
            var task = try self.tasks.addOne();
            task.* = .{ .typed_task = typed_task, .result = result };
            self.pool.schedule(Batch.from(&task.pool_task));
        }

        /// blocks until all tasks are complete
        /// returns a list of any results for tasks that did not have a pointer provided
        pub fn join(self: *Self) std.ArrayList(TaskResult) {
            for (self.tasks.items) |*task| task.join();
            const results = self.results;
            self.results = std.ArrayList(TaskResult).init(self.allocator);
            self.tasks.clearRetainingCapacity();
            return results;
        }

        /// Like join, but it returns an error if any tasks failed, and otherwise discards task output.
        pub fn joinFallible(self: *Self) !void {
            for (self.join().items) |result| try result;
        }
    };
}

test "typed thread pool" {
    const AdditionTask = struct {
        a: u64,
        b: u64,
        pub fn run(self: *const @This()) u64 {
            return self.a + self.b;
        }
    };

    var pool = HomogeneousThreadPool(AdditionTask).init(std.testing.allocator, 2);
    defer pool.deinit();
    try pool.schedule(.{ .a = 1, .b = 1 });
    try pool.schedule(.{ .a = 1, .b = 2 });
    try pool.schedule(.{ .a = 1, .b = 4 });

    const results = pool.join();
    defer results.deinit();

    try std.testing.expect(3 == results.items.len);
    try std.testing.expect(2 == results.items[0]);
    try std.testing.expect(3 == results.items[1]);
    try std.testing.expect(5 == results.items[2]);
}<|MERGE_RESOLUTION|>--- conflicted
+++ resolved
@@ -64,15 +64,9 @@
             return tasks;
         }
 
-<<<<<<< HEAD
         fn callback(task: *ThreadPool.Task) void {
-            var self = @fieldParentPtr(Self, "task", task);
-            std.debug.assert(!self.done.load(std.atomic.Ordering.Acquire));
-=======
-        fn callback(task: *Task) void {
             var self: *Self = @fieldParentPtr("task", task);
             std.debug.assert(!self.done.load(.acquire));
->>>>>>> 726b6fa5
             defer {
                 self.done.store(true, .release);
             }
