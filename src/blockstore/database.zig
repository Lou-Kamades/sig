const std = @import("std");
const sig = @import("../lib.zig");

const Allocator = std.mem.Allocator;

const Logger = sig.trace.Logger;

pub fn assertIsDatabase(comptime Impl: type) void {
    sig.utils.interface.assertSameInterface(Database(Impl), Impl, .subset);
    sig.utils.interface.assertSameInterface(Database(Impl).WriteBatch, Impl.WriteBatch, .subset);
}

/// Runs all tests in `tests`
pub fn testDatabase(comptime Impl: fn ([]const ColumnFamily) type) void {
    assertIsDatabase(Impl(&.{}));
    for (@typeInfo(tests(Impl)).Struct.decls) |decl| {
        try @call(.auto, @field(tests(Impl), decl.name), .{});
    }
}

/// Interface defining the blockstore's dependency on a database
pub fn Database(comptime Impl: type) type {
    return struct {
        impl: Impl,

        const Self = @This();

        pub fn open(
            allocator: Allocator,
            logger: Logger,
            path: []const u8,
        ) anyerror!Database(Impl) {
            return .{
                .impl = try Impl.open(allocator, logger, path),
            };
        }

        pub fn deinit(self: *Self) void {
            self.impl.deinit();
        }

        pub fn put(
            self: *Self,
            comptime cf: ColumnFamily,
            key: cf.Key,
            value: cf.Value,
        ) anyerror!void {
            return try self.impl.put(cf, key, value);
        }

        pub fn get(self: *Self, comptime cf: ColumnFamily, key: cf.Key) anyerror!?cf.Value {
            return try self.impl.get(cf, key);
        }

        /// Returns a reference to the serialized bytes.
        ///
        /// This is useful in two situations:
        ///
        /// 1. You don't plan to deserialize the data, and just need the bytes.
        ///
        /// 2. `cf.Value` is []const u8, and you don't need an owned slice. In this
        ///    case, getBytes is faster than get. But if you *do* need an owned slice,
        ///    then it's faster to call `get` insted of calling this function followed
        ///    by memcpy.
        pub fn getBytes(
            self: *Self,
            comptime cf: ColumnFamily,
            key: cf.Key,
        ) anyerror!?BytesRef {
            return try self.impl.getBytes(cf, key);
        }

        pub fn delete(self: *Self, comptime cf: ColumnFamily, key: cf.Key) anyerror!void {
            return try self.impl.delete(cf, key);
        }

        pub fn writeBatch(self: *Self) anyerror!WriteBatch {
            return .{ .impl = self.impl.initBatch() };
        }

        pub fn commit(self: *Self, batch: WriteBatch) anyerror!void {
            return self.impl.commit(batch.impl);
        }

<<<<<<< HEAD
        pub fn iterator(
            self: *Self,
            comptime cf: ColumnFamily,
            comptime direction: IteratorDirection,
            start: ?cf.Key,
        ) !Iterator(Impl.Iterator(cf, direction), cf) {
            return .{ .impl = try self.impl.iterator(
                cf,
                comptime cf.find(column_families),
                direction,
                start,
            ) };
        }

        pub fn runTest() !void {
            const Value = struct { hello: u16 };
            const cf1 = ColumnFamily{
                .name = "one",
                .Key = u64,
                .Value = Value,
            };
            const cf2 = ColumnFamily{
                .name = "two",
                .Key = u64,
                .Value = Value,
            };
            const allocator = std.testing.allocator;
            const logger = Logger.init(std.testing.allocator, Logger.TEST_DEFAULT_LEVEL);
            defer logger.deinit();
            var db = try Database(Impl, &.{ cf1, cf2 }).open(
                allocator,
                logger,
                "test_data/bsdb",
            );
            defer db.deinit();
            try db.put(cf1, 123, .{ .hello = 345 });
            const got = try db.get(cf1, 123);
            try std.testing.expect(345 == got.?.hello);
            const not = try db.get(cf2, 123);
            try std.testing.expect(null == not);
            const wrong_was_deleted = try db.delete(cf2, 123);
            _ = wrong_was_deleted;
            // try std.testing.expect(!wrong_was_deleted); // FIXME
            const was_deleted = try db.delete(cf1, 123);
            _ = was_deleted;
            // try std.testing.expect(was_deleted);
            const not_now = try db.get(cf1, 123);
            try std.testing.expect(null == not_now);
        }
    };
}

pub fn BatchImpl(
    comptime Impl: type,
    comptime column_families: []const ColumnFamily,
) type {
    return struct {
        impl: Impl,
=======
        pub const WriteBatch = struct {
            impl: Impl.WriteBatch,
>>>>>>> 9be5d821

            pub fn put(
                self: *WriteBatch,
                comptime cf: ColumnFamily,
                key: cf.Key,
                value: cf.Value,
            ) anyerror!void {
                return try self.impl.put(cf, key, value);
            }

            pub fn delete(self: *WriteBatch, comptime cf: ColumnFamily, key: cf.Key) anyerror!void {
                return try self.impl.delete(cf, key);
            }
        };
    };
}

pub const IteratorDirection = enum { forward, reverse };

pub fn Iterator(comptime Impl: type, comptime column_family: ColumnFamily) type {
    return struct {
        impl: Impl,

        pub fn nextBytes(self: *@This()) !?struct { column_family.Key, []const u8 } {
            return try self.impl.nextBytes();
        }
    };
}

pub const ColumnFamily = struct {
    name: []const u8,
    Key: type,
    Value: type,

    const Self = @This();

    /// At comptime, find this family in a slice. Useful for for fast runtime
    /// accesses of data in other slices that are one-to-one with this slice.
    pub fn find(comptime self: Self, comptime column_families: []const Self) comptime_int {
        for (column_families, 0..) |column_family, i| {
            if (std.mem.eql(u8, column_family.name, self.name)) {
                return i;
            }
        }
        @compileError("not found");
    }
};

<<<<<<< HEAD
pub fn Serializer(comptime S: type) type {
    return struct {
        const Self = @This();

        /// Returns data that is not owned by the current scope.
        /// The slice should be immediately copied and deinitialized.
        /// Use this if the database backend accepts a pointer and calls memcpy.
        pub fn serializeToRef(
            comptime self: Self,
            allocator: Allocator,
            item: anytype,
        ) !BytesRef {
            if (@hasDecl(S, "serializeToRef")) {
                return S.serializeToRef(allocator, item);
            } else {
                return .{
                    .allocator = allocator,
                    .data = try self.serializeAlloc(allocator, item),
                };
            }
        }

        pub fn serializeAlloc(comptime self: Self, allocator: Allocator, item: anytype) ![]const u8 {
            const buf = try allocator.alloc(u8, try self.serializedSize(item));
            return self.serializeToSlice(item, buf);
        }

        pub fn serializeToSlice(comptime self: Self, item: anytype, buf: []u8) ![]const u8 {
            var stream = std.io.fixedBufferStream(buf);
            try self.serialize(stream.writer(), item);
            return stream.getWritten();
        }

        pub inline fn serialize(comptime _: Self, writer: anytype, item: anytype) !void {
            return S.serialize(writer, item);
        }

        pub inline fn serializedSize(comptime _: Self, item: anytype) !usize {
            return S.serializedSize(item);
        }

        pub inline fn deserialize(
            comptime _: Self,
            comptime T: type,
            allocator: Allocator,
            bytes: []const u8,
        ) !T {
            return S.deserialize(T, allocator, bytes);
        }
    };
}

pub fn BincodeSerializer(params: sig.bincode.Params) type {
    return struct {
        pub fn serialize(writer: anytype, item: anytype) !void {
            return sig.bincode.write(writer, item, params);
        }

        pub fn serializedSize(item: anytype) usize {
            return sig.bincode.sizeOf(item, params);
        }

        pub fn deserialize(comptime T: type, allocator: Allocator, bytes: []const u8) !T {
            return try sig.bincode.readFromSlice(allocator, T, bytes, params);
        }
    };
}

pub const BytesSerializer = struct {
    pub fn serialize(writer: anytype, item: []const u8) !void {
        return writer.writeAll(item);
=======
/// Bincode-based serializer that should be usable by database implementations.
pub const serializer = struct {
    /// Returned slice is owned by the caller. Free with `allocator.free`.
    pub fn serializeAlloc(allocator: Allocator, item: anytype) ![]const u8 {
        const buf = try allocator.alloc(u8, try sig.bincode.sizeOf(item, .{}));
        return sig.bincode.writeToSlice(item, buf);
>>>>>>> 9be5d821
    }

    /// Returned data may or may not be owned by the caller.
    /// Do both:
    ///  - Assume the data is owned by the scope where `item` originated,
    ///    so finish using the slice before returning from the caller (do not store slice as-is)
    ///  - Call BytesRef.deinit before returning from the caller (as if you own it).
    ///
    /// Use this if the database backend accepts a pointer and immediately calls memcpy.
    pub fn serializeToRef(allocator: Allocator, item: anytype) !BytesRef {
        return if (@TypeOf(item) == []const u8 or @TypeOf(item) == []u8) .{
            .allocator = null,
            .data = item,
        } else .{
            .allocator = allocator,
            .data = serializeAlloc(allocator, item),
        };
    }

    /// Returned data is owned by the caller. Free with `allocator.free`.
    pub fn deserialize(comptime T: type, allocator: Allocator, bytes: []const u8) !T {
        return try sig.bincode.readFromSlice(allocator, T, bytes, .{});
    }
};

pub const BytesRef = struct {
    allocator: ?Allocator = null,
    data: []const u8,

    pub fn deinit(self: @This()) void {
        if (self.allocator) |a| a.free(self.data);
    }
};

/// Test cases that can be applied to any implementation of Database
fn tests(comptime Impl: fn ([]const ColumnFamily) type) type {
    return struct {
        fn basic() !void {
            const Value = struct { hello: u16 };
            const cf1 = ColumnFamily{
                .name = "one",
                .Key = u64,
                .Value = Value,
            };
            const cf2 = ColumnFamily{
                .name = "two",
                .Key = u64,
                .Value = Value,
            };
            const allocator = std.testing.allocator;
            const logger = Logger.init(std.testing.allocator, Logger.TEST_DEFAULT_LEVEL);
            defer logger.deinit();
            var db = try Database(Impl(&.{ cf1, cf2 })).open(
                allocator,
                logger,
                "test_data/bsdb",
            );
            defer db.deinit();
            try db.put(cf1, 123, .{ .hello = 345 });
            const got = try db.get(cf1, 123);
            try std.testing.expect(345 == got.?.hello);
            const not = try db.get(cf2, 123);
            try std.testing.expect(null == not);
            const wrong_was_deleted = try db.delete(cf2, 123);
            _ = wrong_was_deleted;
            // try std.testing.expect(!wrong_was_deleted); // FIXME
            const was_deleted = try db.delete(cf1, 123);
            _ = was_deleted;
            // try std.testing.expect(was_deleted);
            const not_now = try db.get(cf1, 123);
            try std.testing.expect(null == not_now);
        }
    };
}<|MERGE_RESOLUTION|>--- conflicted
+++ resolved
@@ -82,69 +82,8 @@
             return self.impl.commit(batch.impl);
         }
 
-<<<<<<< HEAD
-        pub fn iterator(
-            self: *Self,
-            comptime cf: ColumnFamily,
-            comptime direction: IteratorDirection,
-            start: ?cf.Key,
-        ) !Iterator(Impl.Iterator(cf, direction), cf) {
-            return .{ .impl = try self.impl.iterator(
-                cf,
-                comptime cf.find(column_families),
-                direction,
-                start,
-            ) };
-        }
-
-        pub fn runTest() !void {
-            const Value = struct { hello: u16 };
-            const cf1 = ColumnFamily{
-                .name = "one",
-                .Key = u64,
-                .Value = Value,
-            };
-            const cf2 = ColumnFamily{
-                .name = "two",
-                .Key = u64,
-                .Value = Value,
-            };
-            const allocator = std.testing.allocator;
-            const logger = Logger.init(std.testing.allocator, Logger.TEST_DEFAULT_LEVEL);
-            defer logger.deinit();
-            var db = try Database(Impl, &.{ cf1, cf2 }).open(
-                allocator,
-                logger,
-                "test_data/bsdb",
-            );
-            defer db.deinit();
-            try db.put(cf1, 123, .{ .hello = 345 });
-            const got = try db.get(cf1, 123);
-            try std.testing.expect(345 == got.?.hello);
-            const not = try db.get(cf2, 123);
-            try std.testing.expect(null == not);
-            const wrong_was_deleted = try db.delete(cf2, 123);
-            _ = wrong_was_deleted;
-            // try std.testing.expect(!wrong_was_deleted); // FIXME
-            const was_deleted = try db.delete(cf1, 123);
-            _ = was_deleted;
-            // try std.testing.expect(was_deleted);
-            const not_now = try db.get(cf1, 123);
-            try std.testing.expect(null == not_now);
-        }
-    };
-}
-
-pub fn BatchImpl(
-    comptime Impl: type,
-    comptime column_families: []const ColumnFamily,
-) type {
-    return struct {
-        impl: Impl,
-=======
         pub const WriteBatch = struct {
             impl: Impl.WriteBatch,
->>>>>>> 9be5d821
 
             pub fn put(
                 self: *WriteBatch,
@@ -159,17 +98,26 @@
                 return try self.impl.delete(cf, key);
             }
         };
-    };
-}
-
-pub const IteratorDirection = enum { forward, reverse };
-
-pub fn Iterator(comptime Impl: type, comptime column_family: ColumnFamily) type {
-    return struct {
-        impl: Impl,
-
-        pub fn nextBytes(self: *@This()) !?struct { column_family.Key, []const u8 } {
-            return try self.impl.nextBytes();
+
+        pub fn iterator(
+            self: *Self,
+            comptime cf: ColumnFamily,
+            comptime direction: IteratorDirection,
+            start: ?cf.Key,
+        ) !Iterator(cf, direction) {
+            return .{ .impl = try self.impl.iterator(cf, direction, start) };
+        }
+
+        pub const IteratorDirection = enum { forward, reverse };
+
+        pub fn Iterator(comptime cf: ColumnFamily, direction: IteratorDirection) type {
+            return struct {
+                impl: Impl.Iterator(cf, direction),
+
+                pub fn nextBytes(self: *@This()) !?struct { cf.Key, []const u8 } {
+                    return try self.impl.nextBytes();
+                }
+            };
         }
     };
 }
@@ -193,86 +141,12 @@
     }
 };
 
-<<<<<<< HEAD
-pub fn Serializer(comptime S: type) type {
-    return struct {
-        const Self = @This();
-
-        /// Returns data that is not owned by the current scope.
-        /// The slice should be immediately copied and deinitialized.
-        /// Use this if the database backend accepts a pointer and calls memcpy.
-        pub fn serializeToRef(
-            comptime self: Self,
-            allocator: Allocator,
-            item: anytype,
-        ) !BytesRef {
-            if (@hasDecl(S, "serializeToRef")) {
-                return S.serializeToRef(allocator, item);
-            } else {
-                return .{
-                    .allocator = allocator,
-                    .data = try self.serializeAlloc(allocator, item),
-                };
-            }
-        }
-
-        pub fn serializeAlloc(comptime self: Self, allocator: Allocator, item: anytype) ![]const u8 {
-            const buf = try allocator.alloc(u8, try self.serializedSize(item));
-            return self.serializeToSlice(item, buf);
-        }
-
-        pub fn serializeToSlice(comptime self: Self, item: anytype, buf: []u8) ![]const u8 {
-            var stream = std.io.fixedBufferStream(buf);
-            try self.serialize(stream.writer(), item);
-            return stream.getWritten();
-        }
-
-        pub inline fn serialize(comptime _: Self, writer: anytype, item: anytype) !void {
-            return S.serialize(writer, item);
-        }
-
-        pub inline fn serializedSize(comptime _: Self, item: anytype) !usize {
-            return S.serializedSize(item);
-        }
-
-        pub inline fn deserialize(
-            comptime _: Self,
-            comptime T: type,
-            allocator: Allocator,
-            bytes: []const u8,
-        ) !T {
-            return S.deserialize(T, allocator, bytes);
-        }
-    };
-}
-
-pub fn BincodeSerializer(params: sig.bincode.Params) type {
-    return struct {
-        pub fn serialize(writer: anytype, item: anytype) !void {
-            return sig.bincode.write(writer, item, params);
-        }
-
-        pub fn serializedSize(item: anytype) usize {
-            return sig.bincode.sizeOf(item, params);
-        }
-
-        pub fn deserialize(comptime T: type, allocator: Allocator, bytes: []const u8) !T {
-            return try sig.bincode.readFromSlice(allocator, T, bytes, params);
-        }
-    };
-}
-
-pub const BytesSerializer = struct {
-    pub fn serialize(writer: anytype, item: []const u8) !void {
-        return writer.writeAll(item);
-=======
 /// Bincode-based serializer that should be usable by database implementations.
 pub const serializer = struct {
     /// Returned slice is owned by the caller. Free with `allocator.free`.
     pub fn serializeAlloc(allocator: Allocator, item: anytype) ![]const u8 {
         const buf = try allocator.alloc(u8, try sig.bincode.sizeOf(item, .{}));
         return sig.bincode.writeToSlice(item, buf);
->>>>>>> 9be5d821
     }
 
     /// Returned data may or may not be owned by the caller.
