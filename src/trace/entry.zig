const std = @import("std");
const time = @import("../time/time.zig");
const Field = @import("field.zig").Field;
const Level = @import("level.zig").Level;
const logfmt = @import("logfmt.zig");
const Logger = @import("./log.zig").Logger;
const Channel = @import("../sync/channel.zig").Channel;
const testing = std.testing;
const Allocator = std.mem.Allocator;
const AtomicBool = std.atomic.Atomic(bool);

pub const Entry = union(enum) {
    standard: *StandardEntry,
    noop,

    const Self = @This();

    pub fn init(allocator: std.mem.Allocator, channel: *Channel(*StandardEntry)) Self {
        return .{ .standard = StandardEntry.init(allocator, channel) };
    }

    pub fn deinit(self: Self) void {
        switch (self) {
            .standard => |entry| {
                entry.deinit();
            },
            .noop => {},
        }
    }

    pub fn field(self: Self, name: []const u8, value: anytype) Self {
        switch (self) {
            .standard => |entry| {
                _ = entry.field(name, value);
                return self;
            },
            .noop => {
                return self;
            },
        }
    }

    pub fn debugf(self: Self, comptime fmt: []const u8, args: anytype) void {
        switch (self) {
            .standard => |entry| {
                entry.logf(.debug, fmt, args);
            },
            .noop => {},
        }
    }

    pub fn errf(self: Self, comptime fmt: []const u8, args: anytype) void {
        switch (self) {
            .standard => |entry| {
                entry.logf(.err, fmt, args);
            },
            .noop => {},
        }
    }

    pub fn warnf(self: Self, comptime fmt: []const u8, args: anytype) void {
        switch (self) {
            .standard => |entry| {
                entry.logf(.warn, fmt, args);
            },
            .noop => {},
        }
    }

    pub fn infof(self: Self, comptime fmt: []const u8, args: anytype) void {
        switch (self) {
            .standard => |entry| {
                entry.logf(.info, fmt, args);
            },
            .noop => {},
        }
    }

    pub fn info(self: Self, msg: []const u8) void {
        switch (self) {
            .standard => |entry| {
                entry.log(.info, msg);
            },
            .noop => {},
        }
    }

    pub fn debug(self: Self, msg: []const u8) void {
        switch (self) {
            .standard => |entry| {
                entry.log(.debug, msg);
            },
            .noop => {},
        }
    }

    pub fn err(self: Self, msg: []const u8) void {
        switch (self) {
            .standard => |entry| {
                entry.log(.err, msg);
            },
            .noop => {},
        }
    }

    pub fn warn(self: Self, msg: []const u8) void {
        switch (self) {
            .standard => |entry| {
                entry.log(.warn, msg);
            },
            .noop => {},
        }
    }

    pub fn format(
        self: *const Self,
        fmt: []const u8,
        options: std.fmt.FormatOptions,
        writer: anytype,
    ) !void {
        switch (self) {
            .standard => |entry| {
                try entry.format(fmt, options, writer);
            },
            .noop => {},
        }
    }

    pub fn custom_format(self: *const Self, formatter: anytype, writer: anytype) !void {
        switch (self) {
            .standard => |entry| {
                try formatter(entry, writer);
            },
            .noop => {},
        }
    }
};

pub const StandardEntry = struct {
    level: Level,
    allocator: std.mem.Allocator,
    fields: std.ArrayList(Field),
    time: time.DateTime,
    message: std.ArrayList(u8),
    channel: *Channel(*StandardEntry),

    const Self = @This();

    pub fn init(allocator: std.mem.Allocator, channel: *Channel(*StandardEntry)) *Self {
        var self = allocator.create(Self) catch @panic("could not allocate.Create Entry");
        self.* = Self{
            .allocator = allocator,
            .fields = std.ArrayList(Field).init(allocator),
            .level = Level.debug,
            .channel = channel,
            .time = time.DateTime.epoch_unix,
            .message = std.ArrayList(u8).init(allocator),
        };
        return self;
    }

    pub fn deinit(self: *Self) void {
        for (self.fields.items) |*f| {
            f.deinit(self.allocator);
        }
        self.fields.deinit();
        self.message.deinit();
        self.allocator.destroy(self);
    }

    pub fn field(self: *Self, name: []const u8, value: anytype) *Self {
        self.fields.append(Field.init(self.allocator, name, value)) catch @panic("could not append Field");
        return self;
    }

    pub fn logf(self: *Self, level: Level, comptime fmt: []const u8, args: anytype) void {
        var message = std.ArrayList(u8).initCapacity(self.allocator, fmt.len * 2) catch @panic("could not initCapacity for message");
        std.fmt.format(message.writer(), fmt, args) catch @panic("could not format");
        self.message = message;
        self.time = time.DateTime.now();
        self.level = level;
        self.channel.send(self) catch @panic("could not send to channel");
    }

    pub fn log(self: *Self, level: Level, msg: []const u8) void {
        var message = std.ArrayList(u8).initCapacity(self.allocator, msg.len) catch @panic("could not initCapacity for message");
        message.appendSlice(msg[0..]) catch @panic("could not appendSlice for message");
        self.message = message;
        self.time = time.DateTime.now();
        self.level = level;
        self.channel.send(self) catch @panic("could not send to channel");
    }

    pub fn format(
        self: *const Self,
        _: []const u8,
        _: std.fmt.FormatOptions,
        writer: anytype,
    ) !void {
        // default formatting style
        try logfmt.formatter(self, writer);
    }

    pub fn custom_format(self: *const Self, formatter: anytype, writer: anytype) !void {
        try formatter(self, writer);
    }
};

const A = enum(u8) {
    some_enum_variant,
};

test "trace.entry: should info log correctly" {
    var logger = Logger.init(testing.allocator, Level.info, null);
    defer logger.deinit();
    var entry = StandardEntry.init(testing.allocator, logger.standard.channel);
    defer entry.deinit();

    var anull: ?u8 = null;

    entry
        .field("some_val", true)
        .field("enum_field", A.some_enum_variant)
        .field("name", "a-mod")
        .field("elapsed", @as(i48, 135133340042))
        .field("possible_value", anull)
<<<<<<< HEAD
        .infof("hello, {s}", .{"world!"});
=======
        .logf(.info, "hello, {s}", .{"world!"});

    std.debug.print("{any}\n\n", .{logger});
>>>>>>> 4db55d02
}<|MERGE_RESOLUTION|>--- conflicted
+++ resolved
@@ -224,11 +224,7 @@
         .field("name", "a-mod")
         .field("elapsed", @as(i48, 135133340042))
         .field("possible_value", anull)
-<<<<<<< HEAD
-        .infof("hello, {s}", .{"world!"});
-=======
         .logf(.info, "hello, {s}", .{"world!"});
 
     std.debug.print("{any}\n\n", .{logger});
->>>>>>> 4db55d02
 }